"""Module for the directive used to set the checklist attribute."""
from re import match

from ..traceable_base_directive import TraceableBaseDirective
from ..traceable_base_node import TraceableBaseNode
from ..traceability_exception import report_warning


class CheckboxResult(TraceableBaseNode):
    """Intermediate node for checkbox-result directive that gets processed later."""

    def perform_replacement(self, app, collection):
        """Remove the CheckboxResult node from the tree after applying its effect."""
        self.apply_effect(collection)
        self.replace_self([])

    def apply_effect(self, collection):
        """Apply the checkbox result effect."""
        target_id = self['target_id']
        attribute_value = self['attribute_value']

        checklist_item = collection.get_item(target_id)
        if not checklist_item:
            msg = "Could not find item ID {!r}".format(target_id)
            report_warning(msg, self['document'], self['line'])
            return

        # Get configuration from stored values
        checklist_configured = self.get('checklist_configured', False)
        if not checklist_configured:
            msg = ("The checklist attribute in 'traceability_checklist' is not configured "
                   "properly. See documentation for more details.")
            report_warning(msg, self['document'], self['line'])
            return

        checklist_attribute_name = self['checklist_attribute_name']
        regexp = self['attribute_regexp']
        if match(regexp, attribute_value):
            checklist_item.add_attribute(checklist_attribute_name, attribute_value,
                                         overwrite=True, collection=collection)
        else:
            msg = "Checkbox value invalid: {!r} does not match regex {}".format(attribute_value, regexp)
            report_warning(msg, self['document'], self['line'])


class CheckboxResultDirective(TraceableBaseDirective):
    """Directive to set value of the checklist attribute for a checklist-item.

    Syntax::
      .. checkbox-result:: item_id attribute_value

    When run, no nodes will be returned.
    """

    # Required argument: id + attribute_value (separated by a whitespace)
    required_arguments = 2

    def run(self):
        """Process the contents of the directive."""
        env = self.state.document.settings.env

        target_id = self.arguments[0]
        attribute_value = self.arguments[1]

<<<<<<< HEAD
        # Extract and store only the configuration values we need (avoid storing app object)
        checklist_configured = app.config.traceability_checklist.get('configured', False)
        checklist_attribute_name = None
        attribute_regexp = None

        if checklist_configured:
            checklist_attribute_name = app.config.traceability_checklist['attribute_name']
            attribute_regexp = app.config.traceability_attributes[checklist_attribute_name]
=======
        if not env.traceability_checklist.get('configured'):
            raise TraceabilityException("The checklist attribute in 'traceability_checklist' is not configured "
                                        "properly. See documentation for more details.")

        checklist_attribute_name = env.traceability_checklist['attribute_name']
        regexp = env.traceability_attributes[checklist_attribute_name]
        if match(regexp, attribute_value):
            checklist_item.add_attribute(checklist_attribute_name, attribute_value, overwrite=True)
        else:
            report_warning("Checkbox value invalid: {!r} does not match regex {}".format(attribute_value, regexp),
                           env.docname, self.lineno)
>>>>>>> 898995de

        # Create intermediate node for deferred processing
        node = CheckboxResult('')
        node['document'] = env.docname
        node['line'] = self.lineno
        node['target_id'] = target_id
        node['attribute_value'] = attribute_value
        node['checklist_configured'] = checklist_configured
        node['checklist_attribute_name'] = checklist_attribute_name
        node['attribute_regexp'] = attribute_regexp
        return [node]<|MERGE_RESOLUTION|>--- conflicted
+++ resolved
@@ -3,7 +3,7 @@
 
 from ..traceable_base_directive import TraceableBaseDirective
 from ..traceable_base_node import TraceableBaseNode
-from ..traceability_exception import report_warning
+from ..traceability_exception import report_warning, TraceabilityException
 
 
 class CheckboxResult(TraceableBaseNode):
@@ -18,6 +18,7 @@
         """Apply the checkbox result effect."""
         target_id = self['target_id']
         attribute_value = self['attribute_value']
+        checklist_attribute_name = self['checklist_attribute_name']
 
         checklist_item = collection.get_item(target_id)
         if not checklist_item:
@@ -25,15 +26,6 @@
             report_warning(msg, self['document'], self['line'])
             return
 
-        # Get configuration from stored values
-        checklist_configured = self.get('checklist_configured', False)
-        if not checklist_configured:
-            msg = ("The checklist attribute in 'traceability_checklist' is not configured "
-                   "properly. See documentation for more details.")
-            report_warning(msg, self['document'], self['line'])
-            return
-
-        checklist_attribute_name = self['checklist_attribute_name']
         regexp = self['attribute_regexp']
         if match(regexp, attribute_value):
             checklist_item.add_attribute(checklist_attribute_name, attribute_value,
@@ -62,28 +54,12 @@
         target_id = self.arguments[0]
         attribute_value = self.arguments[1]
 
-<<<<<<< HEAD
-        # Extract and store only the configuration values we need (avoid storing app object)
-        checklist_configured = app.config.traceability_checklist.get('configured', False)
-        checklist_attribute_name = None
-        attribute_regexp = None
-
-        if checklist_configured:
-            checklist_attribute_name = app.config.traceability_checklist['attribute_name']
-            attribute_regexp = app.config.traceability_attributes[checklist_attribute_name]
-=======
         if not env.traceability_checklist.get('configured'):
             raise TraceabilityException("The checklist attribute in 'traceability_checklist' is not configured "
                                         "properly. See documentation for more details.")
 
         checklist_attribute_name = env.traceability_checklist['attribute_name']
-        regexp = env.traceability_attributes[checklist_attribute_name]
-        if match(regexp, attribute_value):
-            checklist_item.add_attribute(checklist_attribute_name, attribute_value, overwrite=True)
-        else:
-            report_warning("Checkbox value invalid: {!r} does not match regex {}".format(attribute_value, regexp),
-                           env.docname, self.lineno)
->>>>>>> 898995de
+        attribute_regexp = env.traceability_attributes[checklist_attribute_name]
 
         # Create intermediate node for deferred processing
         node = CheckboxResult('')
@@ -91,7 +67,6 @@
         node['line'] = self.lineno
         node['target_id'] = target_id
         node['attribute_value'] = attribute_value
-        node['checklist_configured'] = checklist_configured
         node['checklist_attribute_name'] = checklist_attribute_name
         node['attribute_regexp'] = attribute_regexp
         return [node]