"""Module for the item-piechart directive"""
import operator
import re
from hashlib import sha256
from os import environ, mkdir, path

from docutils import nodes
from docutils.parsers.rst import directives
import matplotlib as mpl
if not environ.get('DISPLAY'):
    mpl.use('Agg')
import matplotlib.pyplot as plt  # pylint: disable=wrong-import-order
from natsort import natsorted
from sphinx.builders.latex import LaTeXBuilder

from ..traceability_exception import report_warning
from ..traceable_base_directive import TraceableBaseDirective
from ..traceable_base_node import TraceableBaseNode
from ..traceable_item import TraceableItem


def pct_wrapper(sizes):
    """ Helper function for matplotlib which returns the percentage and the absolute size of the slice.

    Args:
        sizes (list): List containing the amount of elements per slice.
    """
    def make_pct(pct):
        absolute = int(round(pct / 100 * sum(sizes)))
        return "{:.0f}%\n({:d})".format(pct, absolute)
    return make_pct


class Match:
    """ Class for storing the label and targets for a single source item """
    def __init__(self, label):
        self.label = label
        self.targets = {}

    @property
    def targets_iter(self):
        """ iter(tuple): generator that yields a target and corresponding nested targets, natural sorting order """
        for target in natsorted(self.targets, key=operator.attrgetter('identifier')):
            yield target, natsorted(self.targets[target], key=operator.attrgetter('identifier'))

    def add_target(self, target):
        """ Add a target item

        Args:
            target (TraceableItem): Target item
        """
        if target not in self.targets:
            self.targets[target] = []

    def add_nested_target(self, target, nested_target):
        """ Add a nested target item belonging to a target item

        Args:
            target (TraceableItem): Target item
            target (TraceableItem): Nested target item
        """
        self.targets[target].append(nested_target)


class ItemPieChart(TraceableBaseNode):
    '''Pie chart on documentation items'''

    def __init__(self, *args, **kwargs):
        super().__init__(*args, **kwargs)
        self.collection = None
        self.source_relationships = []
        self.target_relationships = []
        self.relationship_to_string = {}
        self.priorities = []  # default priority order is 'uncovered', 'covered', 'executed'
        self.labels = []
        self.nested_target_regex = re.compile('')
        self.matches = {}  # source_id (str): Match

    def perform_replacement(self, app, collection):
        """
        Very similar to item-matrix: but instead of creating a table, the empty cells in the right column are counted.
        Generates a pie chart with coverage percentages. Only items matching regexp in ``id_set`` option shall be
        included.

        Args:
            app: Sphinx application object to use.
            collection (TraceableCollection): Collection for which to generate the nodes.
        """
        env = app.builder.env
        top_node = self.create_top_node(self['title'], hide_title=self['hidetitle'])
        self.collection = collection
        self.source_relationships = self['sourcetype'] if self['sourcetype'] else self.collection.iter_relations()
        self.target_relationships = self['targettype'] if self['targettype'] else self.collection.iter_relations()
        self.relationship_to_string = app.config.traceability_relationship_to_string
        self._store_labels()
        self._set_nested_target_regex()
        target_regex = re.compile(self['id_set'][1])
        for source_id in self.collection.get_items(self['id_set'][0], self['filter-attributes']):
            source_item = self.collection.get_item(source_id)
            # placeholders don't end up in any item-piechart (less duplicate warnings for missing items)
            if source_item.is_placeholder:
                continue
            self.matches[source_id] = Match(self.priorities[0])  # default is "uncovered"
            self.loop_relationships(source_id, source_item, self.source_relationships, target_regex,
                                    self._match_covered)

        if self['colors'] and len(self['colors']) < len(self.priorities):
            report_warning("item-piechart can contain up to {} slices but only {} colors have been provided: some "
                           "colors may be reused".format(len(self.priorities), len(self['colors'])),
                           self['document'], self['line'])
<<<<<<< HEAD
        data, statistics = self._prepare_labels_and_values(list(self.linked_labels.values()),
=======
        data, statistics = self._prepare_labels_and_values(self.priorities,
                                                           [x.label for x in self.matches.values()],
>>>>>>> 3bc1c3d7
                                                           self['colors'])
        if data['labels']:
            top_node += self.build_pie_chart(data['sizes'], data['labels'], data['colors'], env)

        if self['stats']:
            p_node = nodes.paragraph()
            p_node += nodes.Text(statistics)
            top_node += p_node

        if self['matrix'] and data['labels']:
            top_node += self.build_table(app)
        self.replace_self(top_node)

    def _relationships_to_labels(self, relationships):
        """ Converts the list of relationships to a list to the corresponding labels.

        The human-readable version of the reverse relationship will be used as label.

        Args:
            relationships (list): List of relationships (str)

        Returns:
            list: Labels to use
        """
        labels = []
        for relationship in relationships:
            reverse_relationship = self.collection.get_reverse_relation(relationship)
            labels.append(self.relationship_to_string[reverse_relationship].lower())
        return labels

<<<<<<< HEAD
    def _store_labels(self):
        """ Stores all labels """
=======
    def _set_priorities(self):
        """ Initializes the priorities list with labels, sort by priority from low to high. """
>>>>>>> 3bc1c3d7
        self.priorities = list(self['label_set'])
        self.labels = list(self['label_set'])

        if self['splitsourcetype'] and self['sourcetype']:
            sourcetype_labels = self._relationships_to_labels(self['sourcetype'])
            self.priorities.extend(sourcetype_labels)
            self.labels.extend(sourcetype_labels)

        custom_labels = []
        if self['attr_values']:
            custom_labels.extend([val.lower() for val in self['attr_values']])
        elif self['targettype']:
            custom_labels.extend(self._relationships_to_labels(self['targettype']))
        self.priorities.extend(reversed(custom_labels))
        self.labels.extend(custom_labels)

    def _set_nested_target_regex(self):
        """ Sets the ``nested_target_regex`` if a third item ID in the id_set option is given. """
        if len(self['id_set']) > 2:
            self.nested_target_regex = re.compile(self['id_set'][2])

    def _store_linked_label(self, top_source_id, label):
        """ Stores the label in ``matches`` for the given item ID if it has a higher priority and the currently stored
        label is different from 'executed'.

        Args:
            top_source_id (str): Identifier of the top source item, e.g. requirement identifier.
            label (str): Label to store if it has a higher priority than the one that has been stored.
        """
        stored_label = self.matches[top_source_id].label
        if stored_label not in (label, self.priorities[2]):
            # store different label if it has a higher priority
            stored_priority = self.priorities.index(stored_label)
            latest_priority = self.priorities.index(label)
            if latest_priority > stored_priority:
                self.matches[top_source_id].label = label

    def loop_relationships(self, top_source_id, source_item, relationships, regex, match_function):
        """
        Loops through the relationships and for each relationship it loops through the matches that have been
        found for the source item. If the matched item is not a placeholder and matches to the specified regular
        expression object, the specified function is called with the matched item as a parameter.

        Args:
            top_source_id (str): Item identifier of the top source item.
            source_item (TraceableItem): Traceable item to be used as a source for the relationship search.
            relationships (list): List of relationships to consider.
            regex (re.Pattern): Compiled regex pattern to be used on items that have a relationship to the source
                item.
            match_function (func): Function to be called when the regular expression hits.

        Returns:
            bool: True when the source item has at least one item linked to it via one of the given relationships
                and its ID was a match for the given regex; False otherwise
        """
        has_valid_target = False
        consider_nested_targets = True
        for relationship in relationships:
            for target_id in source_item.yield_targets(relationship):
                target_item = self.collection.get_item(target_id)
                # placeholders don't end up in any item-piechart (less duplicate warnings for missing items)
                if not target_item or target_item.is_placeholder:
                    continue
                if regex.match(target_id):
                    has_valid_target = True
                    if source_item.identifier == top_source_id:
                        self.matches[top_source_id].add_target(target_item)
                    else:
                        self.matches[top_source_id].add_nested_target(source_item, target_item)
                    if consider_nested_targets is False:  # at least one target doesn't have a nested target
                        _ = match_function(top_source_id, target_item, relationship, consider_nested_targets=False)
                    else:
                        consider_nested_targets = match_function(top_source_id, target_item, relationship)
        return has_valid_target and consider_nested_targets

    def _match_covered(self, top_source_id, nested_source_item, relationship, consider_nested_targets=True):
        """
        Sets the appropriate label when the top-level relationship is accounted for. If the <<attribute>> option is
        used for labeling, it loops through the target relationships, this time with the matched item as the source.
        Otherwise, if the targettype option is used, those relationships will be used as labels. If no nested
        target is found or `nested_source_item` is None, the top-level relationship is used to determine the label.

        Args:
            top_source_id (str): Identifier of the top source item, e.g. requirement identifier.
            nested_source_item (None/TraceableItem): Nested traceable item to be used as a source for looping through
                its relationships, e.g. a test item.
            relationship (str): Relationship from top-level source item to the target item
            consider_nested_targets (bool): False to ignore any nested targets that are found for labeling/statistics.

        Returns:
            bool: False if no valid target could be found for `nested_source_item` or it was None; True otherwise
        """
        has_nested_target = False
        if nested_source_item and self.nested_target_regex.pattern:
            if self['targettype'] and not self['attr_values']:
                match_function = self._match_by_type
            else:
                match_function = self._match_attribute_values
            has_nested_target = self.loop_relationships(
                top_source_id, nested_source_item, self.target_relationships, self.nested_target_regex, match_function)
        if not has_nested_target or not consider_nested_targets:
            if self['splitsourcetype'] and self['sourcetype']:
                self._match_by_type(top_source_id, None, relationship)
            else:
                self.matches[top_source_id].label = self.priorities[1]  # default is "covered"
        return has_nested_target and consider_nested_targets

    def _match_by_type(self, top_source_id, _, relationship, **__):
        """ Links the reverse of the highest priority relationship of nested relations to the top source id.

        Args:
            top_source_id (str): Identifier of the top source item, e.g. requirement identifier.
            relationship (str): Relationship with ``nested_target_item`` as target
        """
        reverse_relationship = self.collection.get_reverse_relation(relationship)
        reverse_relationship_str = self.relationship_to_string[reverse_relationship].lower()
        self._store_linked_label(top_source_id, reverse_relationship_str)
        return True

    def _match_attribute_values(self, top_source_id, nested_target_item, *_, **__):
        """ Links the highest priority attribute value of nested relations to the top source id.

        This function is only called when the <<attribute>> option is used. It gets the attribute value from the nested
        target item and stores it as value in the dict `linked_labels` with the top source id as key, but only if
        the priority of the attribute value is higher than what's already been stored.

        Args:
            top_source_id (str): Identifier of the top source item, e.g. requirement identifier.
            nested_target_item (TraceableItem): Traceable item with ID that matched for ``nested_target_regex``:
                its <<attribute>> value needs to be considered
        """
        # case-insensitivity
        attribute_value = nested_target_item.get_attribute(self['attribute']).lower()
        if attribute_value not in self.priorities:
            attribute_value = self.priorities[2]  # default is "executed"
        self._store_linked_label(top_source_id, attribute_value)
        return True

    def _prepare_labels_and_values(self, discovered_labels, colors):
        """ Keeps case-sensitivity of :<<attribute>>: arguments in labels and calculates slice size based on the
        highest-priority label for each relevant item.

        Args:
            discovered_labels (list): List of labels with the highest priority for each relevant item.
            colors (list): List of colors in the order as they are defined

        Returns:
            (dict) Dictionary containing the slice labels as keys and slice sizes (int) as values.
            (str) Coverage statistics.
        """
        # initialize dictionary for each possible value, and count label occurences
        ordered_colors = colors[:len(self.labels)]
        pie_data = {
            'labels': self.labels,
            'sizes': [0] * len(self.labels),
            'colors': ordered_colors,
        }
        labels = pie_data['labels']
        for label in discovered_labels:
            pie_data['sizes'][labels.index(label)] += 1

        # get statistics before removing any labels with value 0
        statistics = self._get_statistics(pie_data['sizes'][0], len(discovered_labels))
        # removes labels with count value equal to 0 and the corresponding configured color
        for idx in reversed(range(len(labels))):
            if pie_data['sizes'][idx] == 0:
                del pie_data['labels'][idx]
                del pie_data['sizes'][idx]
                if len(pie_data['colors']) > idx:
                    del pie_data['colors'][idx]

        for priority in self['attr_values']:
            priority_lowercase = priority.lower()
            if priority != priority_lowercase and priority_lowercase in pie_data['labels']:
                index = pie_data['labels'].index(priority_lowercase)
                pie_data['labels'][index] = priority
        return pie_data, statistics

    @staticmethod
    def _get_statistics(count_uncovered, count_total):
        """ Returns the coverage statistics based in the number of uncovered items and total number of items.

        Args:
            count_uncovered (int): The number of uncovered items.
            count_total (int): The total number of items.

        Returns:
            (str) Coverage statistics in string representation.
        """
        count_covered = count_total - count_uncovered
        try:
            percentage = int(100 * count_covered / count_total)
        except ZeroDivisionError:
            percentage = 0
        return 'Statistics: {cover} out of {total} covered: {pct}%'.format(cover=count_covered,
                                                                           total=count_total,
                                                                           pct=percentage,)

    def build_pie_chart(self, sizes, labels, colors, env):
        """
        Builds and returns image node containing the pie chart image.

        Args:
            sizes (list): List of slice sizes (int)
            labels (list): List of labels (str)
            colors (list): List of colors (str); if empty, default colors will be used
            env (sphinx.environment.BuildEnvironment): Sphinx' build environment.

        Returns:
            (nodes.image) Image node containing the pie chart image.
        """
        mpl.rcParams['font.sans-serif'] = ['Lato', 'DejaVu Sans']
        explode = self._get_explode_values(labels, self['label_set'])
        if not colors:
            colors = None
        fig, axes = plt.subplots(subplot_kw=dict(aspect="equal"))
        _, texts, autotexts = axes.pie(sizes, explode=explode, labels=labels, autopct=pct_wrapper(sizes),
                                       startangle=90, colors=colors)
        folder_name = path.join(env.app.srcdir, '_images')
        if not path.exists(folder_name):
            mkdir(folder_name)
        hash_string = str(colors) + str(texts) + str(autotexts)
        hash_value = sha256(hash_string.encode()).hexdigest()  # create hash value based on chart parameters
        image_format = 'pdf' if isinstance(env.app.builder, LaTeXBuilder) else 'svg'
        rel_file_path = path.join('_images', 'piechart-{}.{}'.format(hash_value, image_format))
        if rel_file_path not in env.images:
            fig.savefig(path.join(env.app.srcdir, rel_file_path), format=image_format, bbox_inches='tight')
            env.images[rel_file_path] = ['_images', path.split(rel_file_path)[-1]]  # store file name in build env
        plt.close(fig)

        image_node = nodes.image()
        image_node['classes'].append('pie-chart')
        image_node['uri'] = rel_file_path
        image_node['candidates'] = '*'  # look at uri value for source path, relative to the srcdir folder
        return image_node

    @staticmethod
    def _get_explode_values(labels, label_set):
        """ Gets a list of values indicating how far to detach each slice of the pie chart

        Only the first configured state gets detached slightly; default is "uncovered"

        Args:
            labels (list): Slice labels (str)
            label_set (list): All labels as configured by the label_set option

        Returns:
            list: List of numbers for each slice indicating how far to detach it
        """
        explode = [0] * len(labels)
        uncovered_label = label_set[0]
        if uncovered_label in labels:
            uncovered_index = labels.index(uncovered_label)
            explode[uncovered_index] = 0.05
        return explode

    def build_table(self, app):
        """ Builds a table node for the 'matrix' option

        The labels of the pie chart (or a subset) are used as subheaders and a way to group the source items.
        Besides that, the table is similar to the item-matrix directive with the 'splitintermediates' flag enabled.

        Args:
            app (sphinx.application.Sphinx): Sphinx application object

        Returns:
            nodes.table: Table node
        """
        table = nodes.table()
        if self['matrix'] == ['']:
            self['matrix'] = self.priorities
        self['nocaptions'] = True
        table = nodes.table()
        if self.get('classes'):
            table.get('classes').extend(self.get('classes'))
        # Column and heading setup
        titles = [nodes.paragraph('', title) for title in self['id_set']]
        headings = [nodes.entry('', title) for title in titles]
        number_of_columns = len(titles)
        tgroup = nodes.tgroup()
        tgroup += [nodes.colspec(colwidth=5) for _ in range(number_of_columns)]
        tgroup += nodes.thead('', nodes.row('', *headings))
        table += tgroup
        # Table body
        tbody = nodes.tbody()
        tgroup += tbody
        for label in self['matrix']:
            row = nodes.row()
            subheader = nodes.entry('', nodes.strong('', label), morecols=max(0, number_of_columns-1))
            subheader.get('classes').append('centered')
            row += subheader
            tbody += row
            for source_id, match in {k: v for k, v in self.matches.items() if v.label.lower() == label.lower()}.items():
                source = self.collection.get_item(source_id)
                tbody += self._rows_per_source(source, match, app)
        return table

    def _rows_per_source(self, source, match, app):
        """ Builds a list of rows for the given source item

        Args:
            source (TraceableItem): Source item
            match (Match): The corresponding Match instance
            app (sphinx.application.Sphinx): Sphinx application object

        Returns:
            list: List of rows to add to the table body
        """
        rows = []
        source_row = nodes.row()
        source_row += self._create_cell_for_items([source], app, morerows=max(0, len(match.targets)-1))
        if match.targets:
            row_without_targets = source_row
            for target, nested_targets in match.targets_iter:
                row_without_targets += self._create_cell_for_items([target], app)
                if self.nested_target_regex.pattern:
                    row_without_targets += self._create_cell_for_items(nested_targets, app)
                rows.append(row_without_targets)
                row_without_targets = nodes.row()
        else:
            source_row += nodes.entry('')
            if self.nested_target_regex.pattern:
                source_row += nodes.entry('')
            rows.append(source_row)
        return rows


class ItemPieChartDirective(TraceableBaseDirective):
    """
    Directive to generate a pie chart for coverage of item cross-references.

    Syntax::

      .. item-piechart:: title
         :id_set: source_regexp target_regexp (nested_target_regexp)
         :label_set: uncovered, covered(, executed)
         :<<attribute>>: error, fail, pass ...
         :<<attribute>>: regexp
         :colors: <<color>> ...
         :sourcetype: <<relationship>> ...
         :targettype: <<relationship>> ...
         :splitsourcetype:
         :hidetitle:
         :stats:
         :matrix: uncovered, covered, executed, error,fail,pass
    """
    # Optional argument: title (whitespace allowed)
    optional_arguments = 1
    # Options
    option_spec = {
        'class': directives.class_option,
        'id_set': directives.unchanged,
        'label_set': directives.unchanged,
        'colors': directives.unchanged,
        'sourcetype': directives.unchanged,
        'targettype': directives.unchanged,
        'splitsourcetype': directives.flag,
        'hidetitle': directives.flag,
        'stats': directives.flag,
        'matrix': directives.unchanged,
    }
    # Content disallowed
    has_content = False

    def run(self):
        """ Processes the contents of the directive. """
        env = self.state.document.settings.env

        node = ItemPieChart('')
        node['document'] = env.docname
        node['line'] = self.lineno

        self.process_title(node)
        self._process_id_set(node)
        self._process_label_set(node)
        self._process_attribute(node)
        self.add_found_attributes(node)
        self.process_options(
            node,
            {
                'colors': {'default': []},
                'sourcetype': {'default': []},
                'targettype': {'default': []},
                'matrix': {'default': [], 'delimiter': ','},
            }
        )
        self.check_relationships(node['sourcetype'], env)
        self.check_relationships(node['targettype'], env)
        self.check_option_presence(node, 'splitsourcetype')
        self.check_option_presence(node, 'hidetitle')
        self.check_option_presence(node, 'stats')

        if node['splitsourcetype'] and not node['sourcetype']:
            report_warning('item-piechart: The splitsourcetype flag must not be used when the sourcetype option is '
                           'unused; disabling splitsourcetype.', node['document'], node['line'])
            node['splitsourcetype'] = False

        return [node]

    def _process_id_set(self, node):
        """ Processes id_set option. At least two arguments are required. Otherwise, a warning is reported. """
        if 'id_set' in self.options and len(self.options['id_set'].split()) >= 2:
            self._warn_if_comma_separated('id_set', node['document'])
            node['id_set'] = self.options['id_set'].split()
            if len(node['id_set']) < 3 and self.options.get('targettype'):
                report_warning('item-piechart: the targettype option is only viable with an id_set with 3 '
                               'arguments.', node['document'], node['line'])
        else:
            node['id_set'] = []
            report_warning('item-piechart: Expected at least two arguments in id_set.',
                           node['document'],
                           node['line'])

    def _process_label_set(self, node):
        """ Processes label_set option. If not (fully) used, default labels are used. """
        default_labels = ['uncovered', 'covered', 'executed']
        if 'label_set' in self.options:
            node['label_set'] = [x.strip(' ') for x in self.options['label_set'].split(',')]
            if len(node['label_set']) != len(node['id_set']):
                node['label_set'].extend(
                    default_labels[len(node['label_set']):len(node['id_set'])])
        else:
            id_amount = len(node['id_set'])
            node['label_set'] = default_labels[:id_amount]  # default labels

    def _process_attribute(self, node):
        """
        Processes the <<attribute>> option. Attribute data is a comma-separated list of attribute values.
        A warning is reported when this option is given while the id_set does not contain 3 IDs.
        """
        node['attribute'] = ''
        node['attr_values'] = []
        for attr in set(TraceableItem.defined_attributes) & set(self.options):
            if ',' not in self.options[attr]:
                continue  # this :<<attribute>>: is meant for filtering
            if len(node['id_set']) == 3:
                node['attribute'] = attr
                node['attr_values'] = [x.strip(' ') for x in self.options[attr].split(',') if x]
                del self.options[attr]
            else:
                report_warning('item-piechart: The <<attribute>> option is only viable with an id_set with 3 '
                               'arguments.',
                               node['document'],
                               node['line'],)
            break  # only one <<attribute>> option is valid<|MERGE_RESOLUTION|>--- conflicted
+++ resolved
@@ -108,12 +108,7 @@
             report_warning("item-piechart can contain up to {} slices but only {} colors have been provided: some "
                            "colors may be reused".format(len(self.priorities), len(self['colors'])),
                            self['document'], self['line'])
-<<<<<<< HEAD
-        data, statistics = self._prepare_labels_and_values(list(self.linked_labels.values()),
-=======
-        data, statistics = self._prepare_labels_and_values(self.priorities,
-                                                           [x.label for x in self.matches.values()],
->>>>>>> 3bc1c3d7
+        data, statistics = self._prepare_labels_and_values([x.label for x in self.matches.values()],
                                                            self['colors'])
         if data['labels']:
             top_node += self.build_pie_chart(data['sizes'], data['labels'], data['colors'], env)
@@ -144,13 +139,8 @@
             labels.append(self.relationship_to_string[reverse_relationship].lower())
         return labels
 
-<<<<<<< HEAD
     def _store_labels(self):
         """ Stores all labels """
-=======
-    def _set_priorities(self):
-        """ Initializes the priorities list with labels, sort by priority from low to high. """
->>>>>>> 3bc1c3d7
         self.priorities = list(self['label_set'])
         self.labels = list(self['label_set'])
 
