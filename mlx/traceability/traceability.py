--- conflicted
+++ resolved
@@ -29,7 +29,7 @@
 from .traceability_exception import TraceabilityException, MultipleTraceabilityExceptions, report_warning
 from .directives.attribute_link_directive import AttributeLink, AttributeLinkDirective
 from .directives.attribute_sort_directive import AttributeSort, AttributeSortDirective
-from .directives.checkbox_result_directive import CheckboxResultDirective
+from .directives.checkbox_result_directive import CheckboxResult, CheckboxResultDirective
 from .directives.checklist_item_directive import ChecklistItemDirective
 from .directives.item_directive import Item, ItemDirective
 from .directives.item_2d_matrix_directive import Item2DMatrix, Item2DMatrixDirective
@@ -251,6 +251,7 @@
         ItemTree,
         ItemAttribute,
         Item,
+        CheckboxResult,
     )
     for node_class in node_classes:  # order is important: e.g. AttributeSort before Item
         for node in doctree.traverse(node_class):
@@ -315,19 +316,6 @@
 def initialize_environment(app):
     """Perform initializations needed before the build process starts."""
     env = app.builder.env
-
-<<<<<<< HEAD
-    # For parallel reading support, use ParallelSafeTraceableCollection
-    # It will handle collections in worker processes and merge them during env-merge-info
-    env.traceability_collection = ParallelSafeTraceableCollection()
-
-    # Initialize the main collection with configuration
-    main_collection = TraceableCollection()
-    main_collection.attributes_sort = app.config.traceability_attributes_sort
-    env.traceability_collection.set_main_collection(main_collection)
-
-=======
->>>>>>> 0fbe67ef
     env.traceability_ref_nodes = {}
     processed_sort_config = {}
     for attr, sort_spec in app.config.traceability_attributes_sort.items():
@@ -337,7 +325,15 @@
             report_warning(f"Invalid sort configuration for attribute '{attr}': {str(e)}")
             # Fall back to default sorting
             processed_sort_config[attr] = sorted
-    env.traceability_collection = TraceableCollection()
+
+    # For parallel reading support, use ParallelSafeTraceableCollection
+    # It will handle collections in worker processes and merge them during env-merge-info
+    env.traceability_collection = ParallelSafeTraceableCollection()
+
+    # Initialize the main collection with configuration
+    main_collection = TraceableCollection()
+    main_collection.attributes_sort = app.config.traceability_attributes_sort
+    env.traceability_collection.set_main_collection(main_collection)
     env.traceability_collection.attributes_sort = processed_sort_config
 
     all_relationships = set(app.config.traceability_relationships).union(app.config.traceability_relationships.values())
@@ -784,6 +780,7 @@
     app.add_node(ItemAttribute)
     app.add_node(Item)
     app.add_node(AttributeSort)
+    app.add_node(CheckboxResult)
 
     app.add_directive('item', ItemDirective)
     app.add_directive('checklist-item', ChecklistItemDirective)
