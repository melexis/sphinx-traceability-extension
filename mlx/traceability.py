# -*- coding: utf-8 -*-

'''
Traceability plugin

Sphinx extension for restructured text that added traceable documentation items.
See readme for more details.
'''

from __future__ import print_function
import re
from docutils.parsers.rst import Directive
from sphinx.roles import XRefRole
from sphinx.util.nodes import make_refnode
from sphinx.environment import NoUri
from docutils import nodes
from docutils.parsers.rst import directives
from docutils.utils import get_source_line
from mlx.traceable_item import TraceableCollection, TraceableItem, TraceabilityException, MultipleTraceabilityExceptions
from sphinx import __version__ as sphinx_version
if sphinx_version >= '1.6.0':
    from sphinx.util.logging import getLogger

# External relationship: starts with ext_
# An external relationship is a relationship where the item to link to is not in the
# traceability system, but on an external tool. Translating the link to a clickable
# hyperlink is done through the config traceability_external_relationship_to_url.
REGEXP_EXTERNAL_RELATIONSHIP = re.compile('^ext_.*')
EXTERNAL_LINK_FIELDNAME = 'field'


def report_warning(env, msg, docname, lineno=None):
    '''Convenience function for logging a warning

    Args:
        msg (str): Message of the warning
        docname (str): Name of the document on which the error occured
        lineno (str): Line number in the document on which the error occured
    '''
    if sphinx_version >= '1.6.0':
        logger = getLogger(__name__)
        if lineno is not None:
            logger.warning(msg, location=(docname, lineno))
        else:
            logger.warning(msg, location=docname)
    else:
        env.warn(docname, msg, lineno=lineno)

# -----------------------------------------------------------------------------
# Declare new node types (based on others): Item, ItemList, ItemMatrix, ItemTree


class Item(nodes.General, nodes.Element):
    '''Documentation item'''
    pass


class ItemList(nodes.General, nodes.Element):
    '''List of documentation items'''
    pass


class ItemMatrix(nodes.General, nodes.Element):
    '''Matrix for cross referencing documentation items'''
    pass


class ItemTree(nodes.General, nodes.Element):
    '''Tree-view on documentation items'''
    pass


# -----------------------------------------------------------------------------
# Pending item cross reference node


class PendingItemXref(nodes.Inline, nodes.Element):
    """
    Node for item cross-references that cannot be resolved without
    complete information about all documents.

    """
    pass


# -----------------------------------------------------------------------------
# Directives


class ItemDirective(Directive):
    """
    Directive to declare items and their traceability relationships.

    Syntax::

      .. item:: item_id [item_caption]
         :<<relationship>>:  other_item_id ...
         ...

         [item_content]

    When run, for each item, two nodes will be returned:

    * A target node
    * A custom node with id + caption, to be replaced with relationship links
    * A node containing the content of the item

    Also ``traceability_collection`` storage is filled with item information

    """
    # Required argument: id
    required_arguments = 1
    # Optional argument: caption (whitespace allowed)
    optional_arguments = 1
    final_argument_whitespace = True
    # Options: the typical ones plus every relationship (and reverse)
    # defined in env.config.traceability_relationships
    option_spec = {'class': directives.class_option}
    # Content allowed
    has_content = True

    def run(self):
        env = self.state.document.settings.env
        app = env.app
        caption = ''

        targetid = self.arguments[0]
        targetnode = nodes.target('', '', ids=[targetid])

        itemnode = Item('')
        itemnode['id'] = targetid

        # Item caption is the text following the mandatory id argument.
        # Caption should be considered a line of text. Remove line breaks.
        if len(self.arguments) > 1:
            caption = self.arguments[1].replace('\n', ' ')

        try:
            # Store item info
            item = TraceableItem(targetid)
            item.set_document(env.docname, self.lineno)
            item.bind_node(targetnode)
            item.set_caption(caption)
            item.set_content('\n'.join(self.content))
            env.traceability_collection.add_item(item)

            # Add found relationships to item. All relationship data is a string of
            # item ids separated by space. It is splitted in a list of item ids
            for rel in env.traceability_collection.iter_relations():
                if rel in self.options:
                    related_ids = self.options[rel].split()
                    for related_id in related_ids:
                        env.traceability_collection.add_relation(targetid, rel, related_id)

            # Custom callback for modifying items
            if app.config.traceability_callback_per_item:
                app.config.traceability_callback_per_item(targetid, env.traceability_collection)
        except TraceabilityException as err:
            report_warning(env, err, env.docname, self.lineno)

        # Output content of item to document
        template = []
        for line in self.content:
            template.append('    ' + line)
        self.state_machine.insert_input(template, self.state_machine.document.attributes['source'])

        return [targetnode, itemnode]


class ItemListDirective(Directive):
    """
    Directive to generate a list of items.

    Syntax::

      .. item-list:: title
         :filter: regexp

    """
    # Optional argument: title (whitespace allowed)
    optional_arguments = 1
    final_argument_whitespace = True
    # Options
    option_spec = {'class': directives.class_option,
                   'filter': directives.unchanged}
    # Content disallowed
    has_content = False

    def run(self):
        item_list_node = ItemList('')

        # Process title (optional argument)
        if len(self.arguments) > 0:
            item_list_node['title'] = self.arguments[0]

        # Process ``filter`` option
        if 'filter' in self.options:
            item_list_node['filter'] = self.options['filter']
        else:
            item_list_node['filter'] = ''

        return [item_list_node]


class ItemMatrixDirective(Directive):
    """
    Directive to generate a matrix of item cross-references, based on
    a given set of relationship types.

    Syntax::

      .. item-matrix:: title
         :target: regexp
         :source: regexp
         :targettitle: Target column header
         :sourcetitle: Source column header
         :type: <<relationship>> ...
         :stats:

    """
    # Optional argument: title (whitespace allowed)
    optional_arguments = 1
    final_argument_whitespace = True
    # Options
    option_spec = {'class': directives.class_option,
                   'target': directives.unchanged,
                   'source': directives.unchanged,
                   'targettitle': directives.unchanged,
                   'sourcetitle': directives.unchanged,
                   'type': directives.unchanged,
                   'stats': directives.flag}
    # Content disallowed
    has_content = False

    def run(self):
        env = self.state.document.settings.env

        item_matrix_node = ItemMatrix('')

        # Process title (optional argument)
        if len(self.arguments) > 0:
            item_matrix_node['title'] = self.arguments[0]

        # Process ``target`` & ``source`` options
        for option in ('target', 'source'):
            if option in self.options:
                item_matrix_node[option] = self.options[option]
            else:
                item_matrix_node[option] = ''

        # Process ``type`` option, given as a string with relationship types
        # separated by space. It is converted to a list.
        if 'type' in self.options:
            item_matrix_node['type'] = self.options['type'].split()
        else:
            item_matrix_node['type'] = []

        # Check if given relationships are in configuration
        for rel in item_matrix_node['type']:
            if rel not in env.traceability_collection.iter_relations():
                report_warning(env, 'Traceability: unknown relation for item-matrix: %s' % rel,
                               env.docname, self.lineno)

        # Check statistics flag
        if 'stats' in self.options:
            item_matrix_node['stats'] = True
        else:
            item_matrix_node['stats'] = False

        # Check source title
        if 'sourcetitle' in self.options:
            item_matrix_node['sourcetitle'] = self.options['sourcetitle']
        else:
            item_matrix_node['sourcetitle'] = 'Source'

        # Check target title
        if 'targettitle' in self.options:
            item_matrix_node['targettitle'] = self.options['targettitle']
        else:
            item_matrix_node['targettitle'] = 'Target'

        return [item_matrix_node]


class ItemTreeDirective(Directive):
    """
    Directive to generate a treeview of items, based on
    a given set of relationship types.

    Syntax::

      .. item-tree:: title
         :top: regexp
         :top_relation_filter: <<relationship>> ...
         :type: <<relationship>> ...

    """
    # Optional argument: title (whitespace allowed)
    optional_arguments = 1
    final_argument_whitespace = True
    # Options
    option_spec = {'class': directives.class_option,
                   'top': directives.unchanged,
                   'top_relation_filter': directives.unchanged,
                   'type': directives.unchanged}
    # Content disallowed
    has_content = False

    def run(self):
        env = self.state.document.settings.env

        item_tree_node = ItemTree('')

        # Process title (optional argument)
        if len(self.arguments) > 0:
            item_tree_node['title'] = self.arguments[0]

        # Process ``top`` option
        if 'top' in self.options:
            item_tree_node['top'] = self.options['top']
        else:
            item_tree_node['top'] = ''

        # Process ``top_relation_filter`` option, given as a string with relationship types
        # separated by space. It is converted to a list.
        if 'top_relation_filter' in self.options:
            item_tree_node['top_relation_filter'] = self.options['top_relation_filter'].split()
        else:
            item_tree_node['top_relation_filter'] = ''

        # Check if given relationships are in configuration
        for rel in item_tree_node['top_relation_filter']:
            if rel not in env.traceability_collection.iter_relations():
                report_warning(env, 'Traceability: unknown relation for item-tree: %s' % rel, env.docname, self.lineno)

        # Process ``type`` option, given as a string with relationship types
        # separated by space. It is converted to a list.
        if 'type' in self.options:
            item_tree_node['type'] = self.options['type'].split()
        else:
            item_tree_node['type'] = []

        # Check if given relationships are in configuration
        # Combination of forward + matching reverse relationship cannot be in the same list, as it will give
        # endless treeview (and endless recursion in python --> exception)
        for rel in item_tree_node['type']:
            if rel not in env.traceability_collection.iter_relations():
                report_warning(env, 'Traceability: unknown relation for item-tree: %s' % rel, env.docname, self.lineno)
                continue
            if env.traceability_collection.get_reverse_relation(rel) in item_tree_node['type']:
                report_warning(env, 'Traceability: combination of forward+reverse relations for item-tree: %s' % rel,
                               env.docname, self.lineno)
                raise ValueError('Traceability: combination of forward+reverse relations for item-tree: %s' % rel)

        return [item_tree_node]


# -----------------------------------------------------------------------------
# Event handlers

def perform_consistency_check(app, doctree):

    '''
    New in sphinx 1.6: consistency checker callback

    Used to perform the self-test on the collection of items
    '''
    env = app.builder.env

    try:
        env.traceability_collection.self_test()
    except TraceabilityException as err:
        report_warning(env, err, err.get_document())
    except MultipleTraceabilityExceptions as errs:
        for err in errs.iter():
            report_warning(env, err, err.get_document())


def process_item_nodes(app, doctree, fromdocname):
    """
    This function should be triggered upon ``doctree-resolved event``

    Replace all ItemList nodes with a list of the collected items.
    Augment each item with a backlink to the original location.

    """
    env = app.builder.env

    if sphinx_version < '1.6.0':
        try:
            env.traceability_collection.self_test(fromdocname)
        except TraceabilityException as err:
            report_warning(env, err, fromdocname)
        except MultipleTraceabilityExceptions as errs:
            for err in errs.iter():
                report_warning(env, err, err.get_document())

    all_item_ids = env.traceability_collection.iter_items()

    # Item matrix:
    # Create table with related items, printing their target references.
    # Only source and target items matching respective regexp shall be included
    for node in doctree.traverse(ItemMatrix):
        top_node = nodes.paragraph()
        title_node = nodes.Text(node['title'])
        top_node += title_node
        table = nodes.table()
        tgroup = nodes.tgroup()
        left_colspec = nodes.colspec(colwidth=5)
        right_colspec = nodes.colspec(colwidth=5)
        tgroup += [left_colspec, right_colspec]
        tgroup += nodes.thead('', nodes.row(
            '',
            nodes.entry('', nodes.paragraph('', node['sourcetitle'])),
            nodes.entry('', nodes.paragraph('', node['targettitle']))))
        tbody = nodes.tbody()
        tgroup += tbody
        table += tgroup

<<<<<<< HEAD
        count_total = 0
        count_covered = 0
=======
        relationships = node['type']
        if not relationships:
            relationships = env.traceability_collection.iter_relations()

>>>>>>> 79ef071c
        for source_id in all_item_ids:
            source_item = env.traceability_collection.get_item(source_id)
            # placeholders don't end up in any item-matrix (less duplicate warnings for missing items)
            if source_item.is_placeholder():
                continue
            if re.match(node['source'], source_id):
                count_total += 1
                covered = False
                row = nodes.row()
                left = nodes.entry()
                left += make_internal_item_ref(app, node, fromdocname, source_id)
                right = nodes.entry()
                for relationship in relationships:
                    if REGEXP_EXTERNAL_RELATIONSHIP.search(relationship):
                        for target_id in source_item.iter_targets(relationship):
                            right += make_external_item_ref(app, target_id, relationship)
                            covered = True
                for target_id in all_item_ids:
                    target_item = env.traceability_collection.get_item(target_id)
                    # placeholders don't end up in any item-matrix (less duplicate warnings for missing items)
                    if not target_item or target_item.is_placeholder():
                        continue
                    if (re.match(node['target'], target_id) and
                            are_related(env, source_id, target_id, relationships)):
                        right += make_internal_item_ref(app, node, fromdocname, target_id)
                        covered = True
                if covered:
                    count_covered += 1
                row += left
                row += right
                tbody += row

        percentage = int(100 * count_covered / count_total)
        disp = 'Statistics: {cover} out of {total} covered: {pct}%'.format(cover=count_covered,
                                                                           total=count_total,
                                                                           pct=percentage)
        if node['stats']:
            p_node = nodes.paragraph()
            txt = nodes.Text(disp)
            p_node += txt
            top_node += p_node

        top_node += table
        node.replace_self(top_node)

    # Item list:
    # Create list with target references. Only items matching list regexp
    # shall be included
    for node in doctree.traverse(ItemList):
        ul_node = nodes.bullet_list()
        for i in all_item_ids:
            # placeholders don't end up in any item-list (less duplicate warnings for missing items)
            if env.traceability_collection.get_item(i).is_placeholder():
                continue
            if re.match(node['filter'], i):
                bullet_list_item = nodes.list_item()
                p_node = nodes.paragraph()
                p_node.append(make_internal_item_ref(app, node, fromdocname, i))
                bullet_list_item.append(p_node)
                ul_node.append(bullet_list_item)

        node.replace_self(ul_node)

    # Item tree:
    # Create list with target references. Only items matching list regexp
    # shall be included
    for node in doctree.traverse(ItemTree):
        ul_node = nodes.bullet_list()
        ul_node.set_class('bonsai')
        for i in all_item_ids:
            # placeholders don't end up in any item-tree (less duplicate warnings for missing items)
            if env.traceability_collection.get_item(i).is_placeholder():
                continue
            if re.match(node['top'], i):
                if is_item_top_level(env, i, node['top'], node['top_relation_filter']):
                    ul_node.append(generate_bullet_list_tree(app, env, node, fromdocname, i))
        node.replace_self(ul_node)

    # Resolve item cross references (from ``item`` role)
    for node in doctree.traverse(PendingItemXref):
        # Create a dummy reference to be used if target reference fails
        new_node = make_refnode(app.builder,
                                fromdocname,
                                fromdocname,
                                'ITEM_NOT_FOUND',
                                node[0].deepcopy(),
                                node['reftarget'] + '??')
        # If target exists, try to create the reference
        item_info = env.traceability_collection.get_item(node['reftarget'])
        if item_info:
            if item_info.is_placeholder():
                docname, lineno = get_source_line(node)
                report_warning(env, 'Traceability: cannot link to %s, item is not defined' % item_info.get_id(),
                               docname, lineno)
            else:
                try:
                    new_node = make_refnode(app.builder,
                                            fromdocname,
                                            item_info.docname,
                                            item_info.node['refid'],
                                            node[0].deepcopy(),
                                            node['reftarget'])
                except NoUri:
                    # ignore if no URI can be determined, e.g. for LaTeX output :(
                    pass

        else:
            docname, lineno = get_source_line(node)
            report_warning(env, 'Traceability: item %s not found' % node['reftarget'],
                           docname, lineno)

        node.replace_self(new_node)

    # Item: replace item nodes, with admonition, list of relationships
    for node in doctree.traverse(Item):
        currentitem = env.traceability_collection.get_item(node['id'])
        cont = nodes.container()
        admon = nodes.admonition()
        title = nodes.title()
        header = currentitem.get_id()
        if currentitem.caption:
            header += ' : ' + currentitem.caption
        txt = nodes.Text(header)
        title.append(txt)
        admon.append(title)
        cont.append(admon)
        if app.config.traceability_render_relationship_per_item:
            par_node = nodes.paragraph()
            dl_node = nodes.definition_list()
            for rel in env.traceability_collection.iter_relations():
                tgts = currentitem.iter_targets(rel)
                if tgts:
                    li_node = nodes.definition_list_item()
                    dt_node = nodes.term()
                    if rel in app.config.traceability_relationship_to_string:
                        relstr = app.config.traceability_relationship_to_string[rel]
                    else:
                        continue
                    txt = nodes.Text(relstr)
                    dt_node.append(txt)
                    li_node.append(dt_node)
                    for tgt in tgts:
                        dd_node = nodes.definition()
                        p_node = nodes.paragraph()
                        if REGEXP_EXTERNAL_RELATIONSHIP.search(rel):
                            link = make_external_item_ref(app, tgt, rel)
                        else:
                            link = make_internal_item_ref(app, node, fromdocname, tgt, True)
                        p_node.append(link)
                        dd_node.append(p_node)
                        li_node.append(dd_node)
                    dl_node.append(li_node)
            par_node.append(dl_node)
            cont.append(par_node)
        # Note: content should be displayed during read of RST file, as it contains other RST objects
        node.replace_self(cont)


def init_available_relationships(app):
    """
    Update directive option_spec with custom relationships defined in
    configuration file ``traceability_relationships`` variable.  Both
    keys (relationships) and values (reverse relationships) are added.

    This handler should be called upon builder initialization, before
    processing any directive.

    Function also passes relationships to traceability collection.
    """
    env = app.builder.env

    for rel in list(app.config.traceability_relationships.keys()):
        revrel = app.config.traceability_relationships[rel]
        env.traceability_collection.add_relation_pair(rel, revrel)
        ItemDirective.option_spec[rel] = directives.unchanged
        if revrel:
            ItemDirective.option_spec[revrel] = directives.unchanged


def initialize_environment(app):
    """
    Perform initializations needed before the build process starts.
    """
    env = app.builder.env

    # Assure ``traceability_collection`` will always be there.
    # It needs to be empty on every (re-)build. As the script automatically
    # generates placeholders when parsing the reverse relationships, the
    # database of items needs to be empty on every re-build.
    env.traceability_collection = TraceableCollection()

    init_available_relationships(app)

    # LaTeX-support: since we generate empty tags, we need to relax the verbosity of that error
    if 'preamble' not in app.config.latex_elements:
        app.config.latex_elements['preamble'] = ''
    app.config.latex_elements['preamble'] += '''\
\\makeatletter
\\let\@noitemerr\\relax
\\makeatother'''

# -----------------------------------------------------------------------------
# Utility functions


def is_item_top_level(env, itemid, topregex, relations):
    '''
    Check if item with given itemid is a top level item

    True, if the item is a top level item:
        - given relation does not exist for given item,
        - or given relation exists, but targets don't match the 'top' regexp.
    False, otherwise.
    '''
    item = env.traceability_collection.get_item(itemid)
    for relation in relations:
        tgts = item.iter_targets(relation)
        for tgt in tgts:
            if re.match(topregex, tgt):
                return False
    return True


def generate_bullet_list_tree(app, env, node, fromdocname, itemid):
    '''
    Generate a bullet list tree for the given item id

    This function returns the given itemid as a bullet item node, makes a child bulleted list, and adds all
    of the matching child items to it.
    '''
    # First add current itemid
    bullet_list_item = nodes.list_item()
    bullet_list_item['id'] = nodes.make_id(itemid)
    p_node = nodes.paragraph()
    p_node.set_class('thumb')
    bullet_list_item.append(p_node)
    bullet_list_item.append(make_internal_item_ref(app, node, fromdocname, itemid))
    bullet_list_item.set_class('has-children')
    bullet_list_item.set_class('collapsed')
    childcontent = nodes.bullet_list()
    childcontent.set_class('bonsai')
    # Then recurse one level, and add dependencies
    for relation in node['type']:
        tgts = env.traceability_collection.get_item(itemid).iter_targets(relation)
        for target in tgts:
            # print('%s has child %s for relation %s' % (itemid, target, relation))
            childcontent.append(generate_bullet_list_tree(app, env, node, fromdocname, target))
    bullet_list_item.append(childcontent)
    return bullet_list_item


def make_external_item_ref(app, targettext, relationship):
    '''Generate a reference to an external item'''
    if relationship not in app.config.traceability_external_relationship_to_url:
        return
    p_node = nodes.paragraph()
    link = nodes.reference()
    txt = nodes.Text(targettext)
    tgt_strs = targettext.split(':')  # syntax = field1:field2:field3:...
    url = app.config.traceability_external_relationship_to_url[relationship]
    cnt = 0
    for tgt_str in tgt_strs:
        cnt += 1
        url = url.replace(EXTERNAL_LINK_FIELDNAME+str(cnt), tgt_str)
    link['refuri'] = url
    link.append(txt)
    targetid = nodes.make_id(targettext)
    target = nodes.target('', '', ids=[targetid])
    p_node += target
    p_node += link
    return p_node


def make_internal_item_ref(app, node, fromdocname, item_id, caption=True):
    """
    Creates a reference node for an item, embedded in a
    paragraph. Reference text adds also a caption if it exists.

    """
    env = app.builder.env
    item_info = env.traceability_collection.get_item(item_id)

    p_node = nodes.paragraph()

    # Only create link when target item exists, warn otherwise (in html and terminal)
    if item_info.is_placeholder():
        docname, lineno = get_source_line(node)
        report_warning(env, 'Traceability: cannot link to %s, item is not defined' % item_id,
                       docname, lineno)
        txt = nodes.Text('%s not defined, broken link' % item_id)
        p_node.append(txt)
    else:
        if item_info.caption != '' and caption:
            caption = ' : ' + item_info.caption
        else:
            caption = ''

        newnode = nodes.reference('', '')
        innernode = nodes.emphasis(item_id + caption, item_id + caption)
        newnode['refdocname'] = item_info.docname
        try:
            newnode['refuri'] = app.builder.get_relative_uri(fromdocname,
                                                             item_info.docname)
            newnode['refuri'] += '#' + item_id
        except NoUri:
            # ignore if no URI can be determined, e.g. for LaTeX output :(
            pass
        newnode.append(innernode)
        p_node += newnode

    return p_node


def naturalsortkey(text):
    """Natural sort order"""
    return [int(part) if part.isdigit() else part
            for part in re.split('([0-9]+)', text)]


def are_related(env, source, target, relationships):
    """
    Returns ``True`` if ``source`` and ``target`` items are related
    according a list, ``relationships``, of relationship types.
    ``False`` is returned otherwise

    If the list of relationship types is empty, all available
    relationship types are to be considered.

    There is no need to check the reverse relationship, as these are
    added to the dict during the parsing of the documents.
    """
    if not relationships:
        relationships = env.traceability_collection.iter_relations()

    sourceitem = env.traceability_collection.get_item(source)
    if not sourceitem:
        return False

    for rel in relationships:
        tgts = sourceitem.iter_targets(rel)
        if target in tgts:
            return True

    return False


# -----------------------------------------------------------------------------
# Extension setup

def setup(app):
    '''Extension setup'''

    # Javascript and stylesheet for the tree-view
    # app.add_javascript('jquery.js') #note: can only be included once
    app.add_javascript('http://simonwade.me/assets/bower_components/jquery-bonsai/jquery.bonsai.js')
    app.add_stylesheet('http://simonwade.me/assets/bower_components/jquery-bonsai/jquery.bonsai.css')
    app.add_javascript('traceability.js')

    # Configuration for adapting items through a callback
    app.add_config_value('traceability_callback_per_item',
                         None, 'env')

    # Create default relationships dictionary. Can be customized in conf.py
    app.add_config_value('traceability_relationships',
                         {'fulfills': 'fulfilled_by',
                          'depends_on': 'impacts_on',
                          'implements': 'implemented_by',
                          'realizes': 'realized_by',
                          'validates': 'validated_by',
                          'trace': 'backtrace',
                          'ext_toolname': ''},
                         'env')

    # Configuration for translating the relationship keywords to rendered text
    app.add_config_value('traceability_relationship_to_string',
                         {'fulfills': 'Fulfills',
                          'fulfilled_by': 'Fulfilled by',
                          'depends_on': 'Depends on',
                          'impacts_on': 'Impacts on',
                          'implements': 'Implements',
                          'implemented_by': 'Implemented by',
                          'realizes': 'Realizes',
                          'realized_by': 'Realized by',
                          'validates': 'Validates',
                          'validated_by': 'Validated by',
                          'trace': 'Traces',
                          'backtrace': 'Back traces',
                          'ext_toolname': 'Referento to toolname'},
                         'env')

    # Configuration for translating external relationship to url
    app.add_config_value('traceability_external_relationship_to_url',
                         {'ext_toolname': 'http://toolname.company.com/field1/workitem?field2'},
                         'env')

    # Configuration for enabling the rendering of the relations on every item
    app.add_config_value('traceability_render_relationship_per_item',
                         False, 'env')

    app.add_node(ItemTree)
    app.add_node(ItemMatrix)
    app.add_node(ItemList)
    app.add_node(Item)

    app.add_directive('item', ItemDirective)
    app.add_directive('item-list', ItemListDirective)
    app.add_directive('item-matrix', ItemMatrixDirective)
    app.add_directive('item-tree', ItemTreeDirective)

    app.connect('doctree-resolved', process_item_nodes)
    if sphinx_version >= '1.6.0':
        app.connect('env-check-consistency', perform_consistency_check)
    app.connect('builder-inited', initialize_environment)

    app.add_role('item', XRefRole(nodeclass=PendingItemXref,
                                  innernodeclass=nodes.emphasis,
                                  warn_dangling=True))<|MERGE_RESOLUTION|>--- conflicted
+++ resolved
@@ -417,15 +417,13 @@
         tgroup += tbody
         table += tgroup
 
-<<<<<<< HEAD
-        count_total = 0
-        count_covered = 0
-=======
         relationships = node['type']
         if not relationships:
             relationships = env.traceability_collection.iter_relations()
 
->>>>>>> 79ef071c
+        count_total = 0
+        count_covered = 0
+
         for source_id in all_item_ids:
             source_item = env.traceability_collection.get_item(source_id)
             # placeholders don't end up in any item-matrix (less duplicate warnings for missing items)
