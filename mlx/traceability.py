--- conflicted
+++ resolved
@@ -225,14 +225,10 @@
     option_spec = {'class': directives.class_option,
                    'target': directives.unchanged,
                    'source': directives.unchanged,
-<<<<<<< HEAD
+                   'targettitle': directives.unchanged,
+                   'sourcetitle': directives.unchanged,
                    'type': directives.unchanged,
                    'stats': directives.flag}
-=======
-                   'targettitle': directives.unchanged,
-                   'sourcetitle': directives.unchanged,
-                   'type': directives.unchanged}
->>>>>>> 1722c3d2
     # Content disallowed
     has_content = False
 
@@ -265,13 +261,13 @@
                 report_warning(env, 'Traceability: unknown relation for item-matrix: %s' % rel,
                                env.docname, self.lineno)
 
-        # Check source title
-<<<<<<< HEAD
+        # Check statistics flag
         if 'stats' in self.options:
             item_matrix_node['stats'] = True
         else:
             item_matrix_node['stats'] = False
-=======
+
+        # Check source title
         if 'sourcetitle' in self.options:
             item_matrix_node['sourcetitle'] = self.options['sourcetitle']
         else:
@@ -282,7 +278,6 @@
             item_matrix_node['targettitle'] = self.options['targettitle']
         else:
             item_matrix_node['targettitle'] = 'Target'
->>>>>>> 1722c3d2
 
         return [item_matrix_node]
 
@@ -407,11 +402,8 @@
     # Only source and target items matching respective regexp shall be included
     for node in doctree.traverse(ItemMatrix):
         p_node = nodes.paragraph()
-<<<<<<< HEAD
-=======
         title_node = nodes.Text(node['title'])
         p_node += title_node
->>>>>>> 1722c3d2
         table = nodes.table()
         tgroup = nodes.tgroup()
         left_colspec = nodes.colspec(colwidth=5)
@@ -460,7 +452,6 @@
                 row += right
                 tbody += row
 
-<<<<<<< HEAD
         disp = 'Statistics: {cover} out of {total} covered: {pct}%'.format(cover=count_covered,
                                                                            total=count_total,
                                                                            pct=100*count_covered/count_total)
@@ -469,8 +460,6 @@
             txt = nodes.Text(disp)
             p_node += txt
 
-=======
->>>>>>> 1722c3d2
         p_node += table
         node.replace_self(p_node)
 
