# -*- coding: utf-8 -*-

'''
Traceability plugin

Sphinx extension for restructured text that added traceable documentation items.
See readme for more details.
'''

from __future__ import print_function
import re
from docutils.parsers.rst import Directive
from sphinx.roles import XRefRole
from sphinx.util.nodes import make_refnode
from sphinx.environment import NoUri
from docutils import nodes
from docutils.parsers.rst import directives
from docutils.utils import get_source_line
from mlx.traceable_item import TraceableItem
from mlx.traceable_collection import TraceableCollection
from mlx.traceability_exception import TraceabilityException, MultipleTraceabilityExceptions
from sphinx import __version__ as sphinx_version
if sphinx_version >= '1.6.0':
    from sphinx.util.logging import getLogger

# External relationship: starts with ext_
# An external relationship is a relationship where the item to link to is not in the
# traceability system, but on an external tool. Translating the link to a clickable
# hyperlink is done through the config traceability_external_relationship_to_url.
REGEXP_EXTERNAL_RELATIONSHIP = re.compile('^ext_.*')
EXTERNAL_LINK_FIELDNAME = 'field'


def report_warning(env, msg, docname=None, lineno=None):
    '''Convenience function for logging a warning

    Args:
        msg (str): Message of the warning
        docname (str): Name of the document on which the error occured
        lineno (str): Line number in the document on which the error occured
    '''
    if sphinx_version >= '1.6.0':
        logger = getLogger(__name__)
        if lineno is not None:
            logger.warning(msg, location=(docname, lineno))
        else:
            logger.warning(msg, location=docname)
    else:
        env.warn(docname, msg, lineno=lineno)

# -----------------------------------------------------------------------------
# Declare new node types (based on others): Item, ItemList, ItemMatrix, ItemTree


class Item(nodes.General, nodes.Element):
    '''Documentation item'''
    pass


class ItemList(nodes.General, nodes.Element):
    '''List of documentation items'''
    pass


class ItemMatrix(nodes.General, nodes.Element):
    '''Matrix for cross referencing documentation items'''
    pass


class Item2DMatrix(nodes.General, nodes.Element):
    '''Matrix for cross referencing documentation items in 2 dimensions'''
    pass


class ItemTree(nodes.General, nodes.Element):
    '''Tree-view on documentation items'''
    pass


# -----------------------------------------------------------------------------
# Pending item cross reference node


class PendingItemXref(nodes.Inline, nodes.Element):
    """
    Node for item cross-references that cannot be resolved without
    complete information about all documents.

    """
    pass


# -----------------------------------------------------------------------------
# Directives


class ItemDirective(Directive):
    """
    Directive to declare items and their traceability relationships.

    Syntax::

      .. item:: item_id [item_caption]
         :<<relationship>>:  other_item_id ...
         :<<attribute>>: attribute_value
         ...
         :nocaptions:

         [item_content]

    When run, for each item, two nodes will be returned:

    * A target node
    * A custom node with id + caption, to be replaced with relationship links
    * A node containing the content of the item

    Also ``traceability_collection`` storage is filled with item information

    """
    # Required argument: id
    required_arguments = 1
    # Optional argument: caption (whitespace allowed)
    optional_arguments = 1
    final_argument_whitespace = True
    # Options: the typical ones plus every relationship (and reverse)
    # defined in env.config.traceability_relationships
    option_spec = {'class': directives.class_option,
                   'nocaptions': directives.flag}
    # Content allowed
    has_content = True

    def run(self):
        env = self.state.document.settings.env
        app = env.app
        caption = ''

        targetid = self.arguments[0]
        targetnode = nodes.target('', '', ids=[targetid])

        itemnode = Item('')
        itemnode['id'] = targetid

        # Item caption is the text following the mandatory id argument.
        # Caption should be considered a line of text. Remove line breaks.
        if len(self.arguments) > 1:
            caption = self.arguments[1].replace('\n', ' ')

        # Store item info
        item = TraceableItem(targetid)
        item.set_document(env.docname, self.lineno)
        item.bind_node(targetnode)
        item.set_caption(caption)
        item.set_content('\n'.join(self.content))
        try:
            env.traceability_collection.add_item(item)
        except TraceabilityException as err:
            report_warning(env, err, env.docname, self.lineno)

        # Add found attributes to item. Attribute data is a single string.
        for attribute in app.config.traceability_attributes.keys():
            if attribute in self.options:
                try:
                    item.add_attribute(attribute, self.options[attribute])
                except TraceabilityException as err:
                    report_warning(env, err, env.docname, self.lineno)

        # Add found relationships to item. All relationship data is a string of
        # item ids separated by space. It is splitted in a list of item ids
        for rel in env.traceability_collection.iter_relations():
            if rel in self.options:
                related_ids = self.options[rel].split()
                for related_id in related_ids:
                    try:
                        env.traceability_collection.add_relation(targetid, rel, related_id)
                    except TraceabilityException as err:
                        report_warning(env, err, env.docname, self.lineno)

        # Custom callback for modifying items
        if app.config.traceability_callback_per_item:
            app.config.traceability_callback_per_item(targetid, env.traceability_collection)

        # Output content of item to document
        template = []
        for line in self.content:
            template.append('    ' + line)
        self.state_machine.insert_input(template, self.state_machine.document.attributes['source'])

        # Check nocaptions flag
        if 'nocaptions' in self.options:
            itemnode['nocaptions'] = True
        elif app.config.traceability_item_no_captions:
            itemnode['nocaptions'] = True
        else:
            itemnode['nocaptions'] = False

        return [targetnode, itemnode]


class ItemListDirective(Directive):
    """
    Directive to generate a list of items.

    Syntax::

      .. item-list:: title
         :filter: regexp
         :<<attribute>>: regexp
         :nocaptions:

    """
    # Optional argument: title (whitespace allowed)
    optional_arguments = 1
    final_argument_whitespace = True
    # Options
    option_spec = {'class': directives.class_option,
                   'filter': directives.unchanged,
                   'nocaptions': directives.flag}
    # Content disallowed
    has_content = False

    def run(self):
        env = self.state.document.settings.env
        app = env.app

        item_list_node = ItemList('')

        # Process title (optional argument)
        if len(self.arguments) > 0:
            item_list_node['title'] = self.arguments[0]
        else:
            item_list_node['title'] = 'List of items'

        # Process ``filter`` option
        if 'filter' in self.options:
            item_list_node['filter'] = self.options['filter']
        else:
            item_list_node['filter'] = ''

        # Add found attributes to item. Attribute data is a single string.
        item_list_node['attributes'] = {}
        for attr in app.config.traceability_attributes.keys():
            if attr in self.options:
                item_list_node['attributes'][attr] = self.options[attr]

        # Check nocaptions flag
        if 'nocaptions' in self.options:
            item_list_node['nocaptions'] = True
        elif app.config.traceability_list_no_captions:
            item_list_node['nocaptions'] = True
        else:
            item_list_node['nocaptions'] = False

        return [item_list_node]


class ItemMatrixDirective(Directive):
    """
    Directive to generate a matrix of item cross-references, based on
    a given set of relationship types.

    Syntax::

      .. item-matrix:: title
         :target: regexp
         :source: regexp
         :targettitle: Target column header
         :sourcetitle: Source column header
         :type: <<relationship>> ...
         :stats:
         :nocaptions:

    """
    # Optional argument: title (whitespace allowed)
    optional_arguments = 1
    final_argument_whitespace = True
    # Options
    option_spec = {'class': directives.class_option,
                   'target': directives.unchanged,
                   'source': directives.unchanged,
                   'targettitle': directives.unchanged,
                   'sourcetitle': directives.unchanged,
                   'type': directives.unchanged,
                   'stats': directives.flag,
                   'nocaptions': directives.flag}
    # Content disallowed
    has_content = False

    def run(self):
        env = self.state.document.settings.env
        app = env.app

        item_matrix_node = ItemMatrix('')

        # Process title (optional argument)
        if len(self.arguments) > 0:
            item_matrix_node['title'] = self.arguments[0]
        else:
            item_matrix_node['title'] = 'Traceability matrix of items'

        # Process ``target`` & ``source`` options
        for option in ('target', 'source'):
            if option in self.options:
                item_matrix_node[option] = self.options[option]
            else:
                item_matrix_node[option] = ''

        # Process ``type`` option, given as a string with relationship types
        # separated by space. It is converted to a list.
        if 'type' in self.options:
            item_matrix_node['type'] = self.options['type'].split()
        else:
            item_matrix_node['type'] = []

        # Check if given relationships are in configuration
        for rel in item_matrix_node['type']:
            if rel not in env.traceability_collection.iter_relations():
                report_warning(env, 'Traceability: unknown relation for item-matrix: %s' % rel,
                               env.docname, self.lineno)

        # Check statistics flag
        if 'stats' in self.options:
            item_matrix_node['stats'] = True
        else:
            item_matrix_node['stats'] = False

        # Check nocaptions flag
        if 'nocaptions' in self.options:
            item_matrix_node['nocaptions'] = True
        elif app.config.traceability_matrix_no_captions:
            item_matrix_node['nocaptions'] = True
        else:
            item_matrix_node['nocaptions'] = False

        # Check source title
        if 'sourcetitle' in self.options:
            item_matrix_node['sourcetitle'] = self.options['sourcetitle']
        else:
            item_matrix_node['sourcetitle'] = 'Source'

        # Check target title
        if 'targettitle' in self.options:
            item_matrix_node['targettitle'] = self.options['targettitle']
        else:
            item_matrix_node['targettitle'] = 'Target'

        return [item_matrix_node]


class Item2DMatrixDirective(Directive):
    """
    Directive to generate a 2D-matrix of item cross-references, based on
    a given set of relationship types.

    Syntax::

      .. item-matrix:: title
         :target: regexp
         :source: regexp
         :type: <<relationship>> ...

    """
    # Optional argument: title (whitespace allowed)
    optional_arguments = 1
    final_argument_whitespace = True
    # Options
    option_spec = {'class': directives.class_option,
                   'target': directives.unchanged,
                   'source': directives.unchanged,
                   'hit': directives.unchanged,
                   'miss': directives.unchanged,
                   'type': directives.unchanged}
    # Content disallowed
    has_content = False

    def run(self):
        env = self.state.document.settings.env

        node = Item2DMatrix('')

        # Process title (optional argument)
        if len(self.arguments) > 0:
            node['title'] = self.arguments[0]
        else:
            node['title'] = '2D traceability matrix of items'

        # Process ``target`` & ``source`` options
        for option in ('target', 'source'):
            if option in self.options:
                node[option] = self.options[option]
            else:
                node[option] = ''

        # Process ``type`` option, given as a string with relationship types
        # separated by space. It is converted to a list.
        if 'type' in self.options:
            node['type'] = self.options['type'].split()
        else:
            node['type'] = []

        # Check if given relationships are in configuration
        for rel in node['type']:
            if rel not in env.traceability_collection.iter_relations():
                report_warning(env, 'Traceability: unknown relation for item-2d-matrix: %s' % rel,
                               env.docname, self.lineno)

        # Check hit string
        if 'hit' in self.options:
            node['hit'] = self.options['hit']
        else:
            node['hit'] = 'x'

        # Check miss string
        if 'miss' in self.options:
            node['miss'] = self.options['miss']
        else:
            node['miss'] = ''

        return [node]


class ItemTreeDirective(Directive):
    """
    Directive to generate a treeview of items, based on
    a given set of relationship types.

    Syntax::

      .. item-tree:: title
         :top: regexp
         :top_relation_filter: <<relationship>> ...
         :type: <<relationship>> ...
         :nocaptions:

    """
    # Optional argument: title (whitespace allowed)
    optional_arguments = 1
    final_argument_whitespace = True
    # Options
    option_spec = {'class': directives.class_option,
                   'top': directives.unchanged,
                   'top_relation_filter': directives.unchanged,
                   'type': directives.unchanged,
                   'nocaptions': directives.flag}
    # Content disallowed
    has_content = False

    def run(self):
        env = self.state.document.settings.env
        app = env.app

        item_tree_node = ItemTree('')

        # Process title (optional argument)
        if len(self.arguments) > 0:
            item_tree_node['title'] = self.arguments[0]
        else:
            item_tree_node['title'] = 'Tree of items'

        # Process ``top`` option
        if 'top' in self.options:
            item_tree_node['top'] = self.options['top']
        else:
            item_tree_node['top'] = ''

        # Process ``top_relation_filter`` option, given as a string with relationship types
        # separated by space. It is converted to a list.
        if 'top_relation_filter' in self.options:
            item_tree_node['top_relation_filter'] = self.options['top_relation_filter'].split()
        else:
            item_tree_node['top_relation_filter'] = ''

        # Check if given relationships are in configuration
        for rel in item_tree_node['top_relation_filter']:
            if rel not in env.traceability_collection.iter_relations():
                report_warning(env, 'Traceability: unknown relation for item-tree: %s' % rel, env.docname, self.lineno)

        # Process ``type`` option, given as a string with relationship types
        # separated by space. It is converted to a list.
        if 'type' in self.options:
            item_tree_node['type'] = self.options['type'].split()
        else:
            item_tree_node['type'] = []

        # Check if given relationships are in configuration
        # Combination of forward + matching reverse relationship cannot be in the same list, as it will give
        # endless treeview (and endless recursion in python --> exception)
        for rel in item_tree_node['type']:
            if rel not in env.traceability_collection.iter_relations():
                report_warning(env, 'Traceability: unknown relation for item-tree: %s' % rel, env.docname, self.lineno)
                continue
            if env.traceability_collection.get_reverse_relation(rel) in item_tree_node['type']:
                report_warning(env, 'Traceability: combination of forward+reverse relations for item-tree: %s' % rel,
                               env.docname, self.lineno)
                raise ValueError('Traceability: combination of forward+reverse relations for item-tree: %s' % rel)

        # Check nocaptions flag
        if 'nocaptions' in self.options:
            item_tree_node['nocaptions'] = True
        elif app.config.traceability_tree_no_captions:
            item_tree_node['nocaptions'] = True
        else:
            item_tree_node['nocaptions'] = False

        return [item_tree_node]


# -----------------------------------------------------------------------------
# Event handlers

def perform_consistency_check(app, doctree):

    '''
    New in sphinx 1.6: consistency checker callback

    Used to perform the self-test on the collection of items
    '''
    env = app.builder.env

    try:
        env.traceability_collection.self_test()
    except TraceabilityException as err:
        report_warning(env, err, err.get_document())
    except MultipleTraceabilityExceptions as errs:
        for err in errs.iter():
            report_warning(env, err, err.get_document())

    if app.config.traceability_json_export_path:
        fname = app.config.traceability_json_export_path
        env.traceability_collection.export(fname)


def process_item_nodes(app, doctree, fromdocname):
    """
    This function should be triggered upon ``doctree-resolved event``

    Replace all ItemList nodes with a list of the collected items.
    Augment each item with a backlink to the original location.

    """
    env = app.builder.env

    if sphinx_version < '1.6.0':
        try:
            env.traceability_collection.self_test(fromdocname)
        except TraceabilityException as err:
            report_warning(env, err, fromdocname)
        except MultipleTraceabilityExceptions as errs:
            for err in errs.iter():
                report_warning(env, err, err.get_document())

    # Item matrix:
    # Create table with related items, printing their target references.
    # Only source and target items matching respective regexp shall be included
    for node in doctree.traverse(ItemMatrix):
        showcaptions = not node['nocaptions']
        source_ids = env.traceability_collection.get_items(node['source'])
        target_ids = env.traceability_collection.get_items(node['target'])
        top_node = create_top_node(node['title'])
        table = nodes.table()
        tgroup = nodes.tgroup()
        left_colspec = nodes.colspec(colwidth=5)
        right_colspec = nodes.colspec(colwidth=5)
        tgroup += [left_colspec, right_colspec]
        tgroup += nodes.thead('', nodes.row(
            '',
            nodes.entry('', nodes.paragraph('', node['sourcetitle'])),
            nodes.entry('', nodes.paragraph('', node['targettitle']))))
        tbody = nodes.tbody()
        tgroup += tbody
        table += tgroup

        relationships = node['type']
        if not relationships:
            relationships = env.traceability_collection.iter_relations()

        count_total = 0
        count_covered = 0

        for source_id in source_ids:
            source_item = env.traceability_collection.get_item(source_id)
            count_total += 1
            covered = False
            row = nodes.row()
            left = nodes.entry()
            left += make_internal_item_ref(app, node, fromdocname, source_id, showcaptions)
            right = nodes.entry()
            for relationship in relationships:
                if REGEXP_EXTERNAL_RELATIONSHIP.search(relationship):
                    for target_id in source_item.iter_targets(relationship):
                        right += make_external_item_ref(app, target_id, relationship)
                        covered = True
            for target_id in target_ids:
                if env.traceability_collection.are_related(source_id, relationships, target_id):
                    right += make_internal_item_ref(app, node, fromdocname, target_id, showcaptions)
                    covered = True
            if covered:
                count_covered += 1
            row += left
            row += right
            tbody += row

        try:
            percentage = int(100 * count_covered / count_total)
        except ZeroDivisionError:
            percentage = 0
        disp = 'Statistics: {cover} out of {total} covered: {pct}%'.format(cover=count_covered,
                                                                           total=count_total,
                                                                           pct=percentage)
        if node['stats']:
            p_node = nodes.paragraph()
            txt = nodes.Text(disp)
            p_node += txt
            top_node += p_node

        top_node += table
        node.replace_self(top_node)

    # Item 2D matrix:
    # Create table with related items, printing their target references.
    # Only source and target items matching respective regexp shall be included
    for node in doctree.traverse(Item2DMatrix):
        source_ids = env.traceability_collection.get_items(node['source'])
        target_ids = env.traceability_collection.get_items(node['target'])
        top_node = create_top_node(node['title'])
        table = nodes.table()
        tgroup = nodes.tgroup()
        colspecs = [nodes.colspec(colwidth=5)]
        hrow = nodes.row('', nodes.entry('', nodes.paragraph('', '')))
        for source_id in source_ids:
            colspecs.append(nodes.colspec(colwidth=5))
            src_cell = make_internal_item_ref(app, node, fromdocname, source_id, False)
            hrow.append(nodes.entry('', src_cell))
        tgroup += colspecs
        tgroup += nodes.thead('', hrow)
        tbody = nodes.tbody()
        for target_id in target_ids:
            target_item = env.traceability_collection.get_item(target_id)
            row = nodes.row()
            tgt_cell = nodes.entry()
            tgt_cell += make_internal_item_ref(app, node, fromdocname, target_id, False)
            row += tgt_cell
            for source_id in source_ids:
                cell = nodes.entry()
                p_node = nodes.paragraph()
                if env.traceability_collection.are_related(source_id, node['type'], target_id):
                    txt = node['hit']
                else:
                    txt = node['miss']
                txt = target_item.get_attribute(txt, txt)
                p_node += nodes.Text(txt)
                cell += p_node
                row += cell
            tbody += row
        tgroup += tbody
        table += tgroup
        top_node += table
        node.replace_self(top_node)

    # Item list:
    # Create list with target references. Only items matching list regexp
    # shall be included
    for node in doctree.traverse(ItemList):
        item_ids = env.traceability_collection.get_items(node['filter'], node['attributes'])
        showcaptions = not node['nocaptions']
        top_node = create_top_node(node['title'])
        ul_node = nodes.bullet_list()
        for i in item_ids:
            bullet_list_item = nodes.list_item()
            p_node = nodes.paragraph()
            p_node.append(make_internal_item_ref(app, node, fromdocname, i, showcaptions))
            bullet_list_item.append(p_node)
            ul_node.append(bullet_list_item)
        top_node += ul_node
        node.replace_self(top_node)

    # Item tree:
    # Create list with target references. Only items matching list regexp
    # shall be included
    for node in doctree.traverse(ItemTree):
        top_item_ids = env.traceability_collection.get_items(node['top'])
        showcaptions = not node['nocaptions']
        top_node = create_top_node(node['title'])
        ul_node = nodes.bullet_list()
        ul_node.set_class('bonsai')
        for i in top_item_ids:
            if is_item_top_level(env, i, node['top'], node['top_relation_filter']):
                ul_node.append(generate_bullet_list_tree(app, env, node, fromdocname, i, showcaptions))
        top_node += ul_node
        node.replace_self(top_node)

    # Resolve item cross references (from ``item`` role)
    for node in doctree.traverse(PendingItemXref):
        # Create a dummy reference to be used if target reference fails
        new_node = make_refnode(app.builder,
                                fromdocname,
                                fromdocname,
                                'ITEM_NOT_FOUND',
                                node[0].deepcopy(),
                                node['reftarget'] + '??')
        # If target exists, try to create the reference
        item_info = env.traceability_collection.get_item(node['reftarget'])
        if item_info:
            if item_info.is_placeholder():
                docname, lineno = get_source_line(node)
                report_warning(env, 'Traceability: cannot link to %s, item is not defined' % item_info.get_id(),
                               docname, lineno)
            else:
                try:
                    new_node = make_refnode(app.builder,
                                            fromdocname,
                                            item_info.docname,
                                            item_info.node['refid'],
                                            node[0].deepcopy(),
                                            node['reftarget'])
                except NoUri:
                    # ignore if no URI can be determined, e.g. for LaTeX output :(
                    pass

        else:
            docname, lineno = get_source_line(node)
            report_warning(env, 'Traceability: item %s not found' % node['reftarget'],
                           docname, lineno)

        node.replace_self(new_node)

    # Item: replace item nodes, with admonition, list of relationships
    for node in doctree.traverse(Item):
        docname, lineno = get_source_line(node)
        currentitem = env.traceability_collection.get_item(node['id'])
        showcaptions = not node['nocaptions']
        header = currentitem.get_id()
        if currentitem.caption:
            header += ' : ' + currentitem.caption
        top_node = create_top_node(header)
        if app.config.traceability_render_relationship_per_item:
            par_node = nodes.paragraph()
            dl_node = nodes.definition_list()
            if currentitem.iter_attributes():
                li_node = nodes.definition_list_item()
                dt_node = nodes.term()
                txt = nodes.Text('Attributes')
                dt_node.append(txt)
                li_node.append(dt_node)
                for attr in currentitem.iter_attributes():
                    dd_node = nodes.definition()
                    p_node = nodes.paragraph()
                    if attr in app.config.traceability_attribute_to_string:
                        attrstr = app.config.traceability_attribute_to_string[attr]
                    else:
                        report_warning(env, 'Traceability: attribute {attr} cannot be translated to string'
                                            .format(attr=attr), docname, lineno)
                        continue
                    txt = nodes.Text('{attr}: {value}'.format(attr=attrstr, value=currentitem.get_attribute(attr)))
                    p_node.append(txt)
                    dd_node.append(p_node)
                    li_node.append(dd_node)
                dl_node.append(li_node)
            for rel in env.traceability_collection.iter_relations():
                tgts = currentitem.iter_targets(rel)
                if tgts:
                    li_node = nodes.definition_list_item()
                    dt_node = nodes.term()
                    if rel in app.config.traceability_relationship_to_string:
                        relstr = app.config.traceability_relationship_to_string[rel]
                    else:
                        report_warning(env, 'Traceability: relation {rel} cannot be translated to string'
                                            .format(rel=rel), docname, lineno)
                        continue
                    txt = nodes.Text(relstr)
                    dt_node.append(txt)
                    li_node.append(dt_node)
                    for tgt in tgts:
                        dd_node = nodes.definition()
                        p_node = nodes.paragraph()
                        if REGEXP_EXTERNAL_RELATIONSHIP.search(rel):
                            link = make_external_item_ref(app, tgt, rel)
                        else:
                            link = make_internal_item_ref(app, node, fromdocname, tgt, showcaptions)
                        p_node.append(link)
                        dd_node.append(p_node)
                        li_node.append(dd_node)
                    dl_node.append(li_node)
            par_node.append(dl_node)
            top_node.append(par_node)
        # Note: content should be displayed during read of RST file, as it contains other RST objects
        node.replace_self(top_node)


def create_top_node(title):
    top_node = nodes.container()
    admon_node = nodes.admonition()
    title_node = nodes.title()
    title_node += nodes.Text(title)
    admon_node += title_node
    top_node += admon_node
    return top_node


def init_available_relationships(app):
    """
    Update directive option_spec with custom attributes defined in
    configuration file ``traceability_attributes`` variable.

    Update directive option_spec with custom relationships defined in
    configuration file ``traceability_relationships`` variable.  Both
    keys (relationships) and values (reverse relationships) are added.

    This handler should be called upon builder initialization, before
    processing any directive.

    Function also passes relationships to traceability collection.
    """
    env = app.builder.env

    for attr in app.config.traceability_attributes.keys():
        ItemDirective.option_spec[attr] = directives.unchanged
        ItemListDirective.option_spec[attr] = directives.unchanged
<<<<<<< HEAD
        Item2DMatrixDirective.option_spec[attr] = directives.unchanged
=======
        TraceableItem.define_attribute(attr, app.config.traceability_attributes[attr])
>>>>>>> 4fcdf5e5

    for rel in list(app.config.traceability_relationships.keys()):
        revrel = app.config.traceability_relationships[rel]
        env.traceability_collection.add_relation_pair(rel, revrel)
        ItemDirective.option_spec[rel] = directives.unchanged
        if revrel:
            ItemDirective.option_spec[revrel] = directives.unchanged


def initialize_environment(app):
    """
    Perform initializations needed before the build process starts.
    """
    env = app.builder.env

    # Assure ``traceability_collection`` will always be there.
    # It needs to be empty on every (re-)build. As the script automatically
    # generates placeholders when parsing the reverse relationships, the
    # database of items needs to be empty on every re-build.
    env.traceability_collection = TraceableCollection()

    init_available_relationships(app)

    # LaTeX-support: since we generate empty tags, we need to relax the verbosity of that error
    if 'preamble' not in app.config.latex_elements:
        app.config.latex_elements['preamble'] = ''
    app.config.latex_elements['preamble'] += '''\
\\makeatletter
\\let\@noitemerr\\relax
\\makeatother'''

    # Older sphinx versions done have the 'env-check-consistency' callback: no export possible
    if sphinx_version < '1.6.0':
        if app.config.traceability_json_export_path:
            report_warning(env, 'No export possible, try upgrading sphinx installation')

# -----------------------------------------------------------------------------
# Utility functions


def is_item_top_level(env, itemid, topregex, relations):
    '''
    Check if item with given itemid is a top level item

    True, if the item is a top level item:
        - given relation does not exist for given item,
        - or given relation exists, but targets don't match the 'top' regexp.
    False, otherwise.
    '''
    item = env.traceability_collection.get_item(itemid)
    for relation in relations:
        tgts = item.iter_targets(relation)
        for tgt in tgts:
            if re.match(topregex, tgt):
                return False
    return True


def generate_bullet_list_tree(app, env, node, fromdocname, itemid, captions=True):
    '''
    Generate a bullet list tree for the given item id

    This function returns the given itemid as a bullet item node, makes a child bulleted list, and adds all
    of the matching child items to it.
    '''
    # First add current itemid
    bullet_list_item = nodes.list_item()
    bullet_list_item['id'] = nodes.make_id(itemid)
    p_node = nodes.paragraph()
    p_node.set_class('thumb')
    bullet_list_item.append(p_node)
    bullet_list_item.append(make_internal_item_ref(app, node, fromdocname, itemid, captions))
    bullet_list_item.set_class('has-children')
    bullet_list_item.set_class('collapsed')
    childcontent = nodes.bullet_list()
    childcontent.set_class('bonsai')
    # Then recurse one level, and add dependencies
    for relation in node['type']:
        tgts = env.traceability_collection.get_item(itemid).iter_targets(relation)
        for target in tgts:
            # print('%s has child %s for relation %s' % (itemid, target, relation))
            childcontent.append(generate_bullet_list_tree(app, env, node, fromdocname, target, captions))
    bullet_list_item.append(childcontent)
    return bullet_list_item


def make_external_item_ref(app, targettext, relationship):
    '''Generate a reference to an external item'''
    if relationship not in app.config.traceability_external_relationship_to_url:
        return
    p_node = nodes.paragraph()
    link = nodes.reference()
    txt = nodes.Text(targettext)
    tgt_strs = targettext.split(':')  # syntax = field1:field2:field3:...
    url = app.config.traceability_external_relationship_to_url[relationship]
    cnt = 0
    for tgt_str in tgt_strs:
        cnt += 1
        url = url.replace(EXTERNAL_LINK_FIELDNAME+str(cnt), tgt_str)
    link['refuri'] = url
    link.append(txt)
    targetid = nodes.make_id(targettext)
    target = nodes.target('', '', ids=[targetid])
    p_node += target
    p_node += link
    return p_node


def make_internal_item_ref(app, node, fromdocname, item_id, caption=True):
    """
    Creates a reference node for an item, embedded in a
    paragraph. Reference text adds also a caption if it exists.

    """
    env = app.builder.env
    item_info = env.traceability_collection.get_item(item_id)

    p_node = nodes.paragraph()

    # Only create link when target item exists, warn otherwise (in html and terminal)
    if item_info.is_placeholder():
        docname, lineno = get_source_line(node)
        report_warning(env, 'Traceability: cannot link to %s, item is not defined' % item_id,
                       docname, lineno)
        txt = nodes.Text('%s not defined, broken link' % item_id)
        p_node.append(txt)
    else:
        if item_info.caption != '' and caption:
            caption = ' : ' + item_info.caption
        else:
            caption = ''

        newnode = nodes.reference('', '')
        innernode = nodes.emphasis(item_id + caption, item_id + caption)
        newnode['refdocname'] = item_info.docname
        try:
            newnode['refuri'] = app.builder.get_relative_uri(fromdocname,
                                                             item_info.docname)
            newnode['refuri'] += '#' + item_id
        except NoUri:
            # ignore if no URI can be determined, e.g. for LaTeX output :(
            pass
        newnode.append(innernode)
        p_node += newnode

    return p_node


# -----------------------------------------------------------------------------
# Extension setup

def setup(app):
    '''Extension setup'''

    # Javascript and stylesheet for the tree-view
    # app.add_javascript('jquery.js') #note: can only be included once
    app.add_javascript('https://cdn.rawgit.com/aexmachina/jquery-bonsai/master/jquery.bonsai.js')
    app.add_stylesheet('https://cdn.rawgit.com/aexmachina/jquery-bonsai/master/jquery.bonsai.css')
    app.add_javascript('traceability.js')

    # Configuration for exporting collection to json
    app.add_config_value('traceability_json_export_path',
                         None, 'env')

    # Configuration for adapting items through a callback
    app.add_config_value('traceability_callback_per_item',
                         None, 'env')

    # Create default attributes dictionary. Can be customized in conf.py
    app.add_config_value('traceability_attributes',
                         {'value': '^.*$',
                          'asil': '^(QM|[ABCD])$',
                          'aspice': '^[123]$',
                          'status': '^.*$'},
                         'env')

    # Configuration for translating the attribute keywords to rendered text
    app.add_config_value('traceability_attribute_to_string',
                         {'value': 'Value',
                          'asil': 'ASIL',
                          'aspice': 'ASPICE',
                          'status': 'Status'},
                         'env')

    # Create default relationships dictionary. Can be customized in conf.py
    app.add_config_value('traceability_relationships',
                         {'fulfills': 'fulfilled_by',
                          'depends_on': 'impacts_on',
                          'implements': 'implemented_by',
                          'realizes': 'realized_by',
                          'validates': 'validated_by',
                          'trace': 'backtrace',
                          'ext_toolname': ''},
                         'env')

    # Configuration for translating the relationship keywords to rendered text
    app.add_config_value('traceability_relationship_to_string',
                         {'fulfills': 'Fulfills',
                          'fulfilled_by': 'Fulfilled by',
                          'depends_on': 'Depends on',
                          'impacts_on': 'Impacts on',
                          'implements': 'Implements',
                          'implemented_by': 'Implemented by',
                          'realizes': 'Realizes',
                          'realized_by': 'Realized by',
                          'validates': 'Validates',
                          'validated_by': 'Validated by',
                          'trace': 'Traces',
                          'backtrace': 'Back traces',
                          'ext_toolname': 'Referento to toolname'},
                         'env')

    # Configuration for translating external relationship to url
    app.add_config_value('traceability_external_relationship_to_url',
                         {'ext_toolname': 'http://toolname.company.com/field1/workitem?field2'},
                         'env')

    # Configuration for enabling the rendering of the relations on every item
    app.add_config_value('traceability_render_relationship_per_item',
                         False, 'env')

    # Configuration for disabling the rendering of the captions for item
    app.add_config_value('traceability_item_no_captions',
                         False, 'env')

    # Configuration for disabling the rendering of the captions for item-list
    app.add_config_value('traceability_list_no_captions',
                         False, 'env')

    # Configuration for disabling the rendering of the captions for item-matrix
    app.add_config_value('traceability_matrix_no_captions',
                         False, 'env')

    # Configuration for disabling the rendering of the captions for item-tree
    app.add_config_value('traceability_tree_no_captions',
                         False, 'env')

    app.add_node(ItemTree)
    app.add_node(ItemMatrix)
    app.add_node(ItemList)
    app.add_node(Item)

    app.add_directive('item', ItemDirective)
    app.add_directive('item-list', ItemListDirective)
    app.add_directive('item-matrix', ItemMatrixDirective)
    app.add_directive('item-2d-matrix', Item2DMatrixDirective)
    app.add_directive('item-tree', ItemTreeDirective)

    app.connect('doctree-resolved', process_item_nodes)
    if sphinx_version >= '1.6.0':
        app.connect('env-check-consistency', perform_consistency_check)
    app.connect('builder-inited', initialize_environment)

    app.add_role('item', XRefRole(nodeclass=PendingItemXref,
                                  innernodeclass=nodes.emphasis,
                                  warn_dangling=True))<|MERGE_RESOLUTION|>--- conflicted
+++ resolved
@@ -815,11 +815,8 @@
     for attr in app.config.traceability_attributes.keys():
         ItemDirective.option_spec[attr] = directives.unchanged
         ItemListDirective.option_spec[attr] = directives.unchanged
-<<<<<<< HEAD
         Item2DMatrixDirective.option_spec[attr] = directives.unchanged
-=======
         TraceableItem.define_attribute(attr, app.config.traceability_attributes[attr])
->>>>>>> 4fcdf5e5
 
     for rel in list(app.config.traceability_relationships.keys()):
         revrel = app.config.traceability_relationships[rel]
