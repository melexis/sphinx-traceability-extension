--- conflicted
+++ resolved
@@ -311,9 +311,6 @@
             return natsorted(matches, reverse=reverse)
         return matches
 
-<<<<<<< HEAD
-    def get_external_targets(self, pattern, relation):
-=======
     def get_item_objects(self, regex, attributes=None):
         ''' Get all items that match a given regular expression as TraceableItem instances.
 
@@ -332,8 +329,7 @@
             if item.is_match(regex) and (not attributes or item.attributes_match(attributes)):
                 yield item
 
-    def get_external_targets(self, regex, relation):
->>>>>>> 7ef2a7ad
+    def get_external_targets(self, pattern, relation):
         ''' Get all external targets for a given external relation with the IDs of their linked internal items
 
         Args:
@@ -345,15 +341,11 @@
         external_targets_to_item_ids = {}
         for item_id, item in self.items.items():
             for target in item.yield_targets_sorted(relation):
-<<<<<<< HEAD
                 try:
                     match = pattern.match(target)
                 except AttributeError:
                     match = re.match(pattern, target)
                 if not match:
-=======
-                if not re.match(regex, target):
->>>>>>> 7ef2a7ad
                     continue
                 if target not in external_targets_to_item_ids:
                     external_targets_to_item_ids[target] = [item_id]
