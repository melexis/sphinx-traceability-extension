'''
Storage classes for collection of traceable items
'''
import json
import re
from pathlib import Path

from natsort import natsorted

from mlx.traceability_exception import MultipleTraceabilityExceptions, TraceabilityException
from mlx.traceable_item import TraceableItem


class TraceableCollection:
    '''
    Storage for a collection of TraceableItems
    '''

    NO_RELATION_STR = ''

    def __init__(self):
        '''Initializer for container of traceable items'''
        self.relations = {}
        self.items = {}
        self.relations_sorted = {}

    def add_relation_pair(self, forward, reverse=NO_RELATION_STR):
        '''
        Add a relation pair to the collection

        Args:
            forward (str): Keyword for the forward relation
            reverse (str): Keyword for the reverse relation, or NO_RELATION_STR for external relations
        '''
        # Link forward to reverse relation
        self.relations[forward] = reverse
        # Link reverse to forward relation
        if reverse != self.NO_RELATION_STR:
            self.relations[reverse] = forward

    def get_reverse_relation(self, forward):
        '''
        Get the matching reverse relation

        Args:
            forward (str): Keyword for the forward relation
        Returns:
            str: Keyword for the matching reverse relation, or None
        '''
        if forward in self.relations:
            return self.relations[forward]
        return None

    def iter_relations(self):
        '''
        Iterate over available relations: naturally sorted

        Returns:
            Naturally sorted list over available relations in the collection
        '''
        if len(self.relations) != len(self.relations_sorted):
            self.relations_sorted = natsorted(self.relations)
        return self.relations_sorted

    def add_item(self, item):
        '''
        Add a TraceableItem to the list

        Args:
            item (TraceableItem): Traceable item to add
        '''
        # If the item already exists ...
        if item.identifier in self.items:
            olditem = self.items[item.identifier]
            # ... and it's not a placeholder, log an error
            if not olditem.is_placeholder:
                raise TraceabilityException('duplicating {itemid}'.format(itemid=item.identifier), item.docname)
            # ... otherwise, update the item with new content
            else:
                item.update(olditem)
        # add it
        self.items[item.identifier] = item

    def get_item(self, itemid):
        '''
        Get a TraceableItem from the list

        Args:
            itemid (str): Identification of traceable item to get
        Returns:
            TraceableItem/None: Object for traceable item; None if the item was not found
        '''
        return self.items.get(itemid)

    def iter_items(self):
        '''
        Iterate over items: naturally sorted identification

        Returns:
            Sorted iterator over identification of the items in the collection
        '''
        return natsorted(self.items)

    def has_item(self, itemid):
        '''
        Verify if a item with given id is in the collection

        Args:
            itemid (str): Identification of item to look for
        Returns:
            bool: True if the given itemid is in the collection, false otherwise
        '''
        return itemid in self.items

    def add_relation(self, source_id, relation, target_id):
        '''
        Add relation between two items

        The function adds the forward and the automatic reverse relation.

        Args:
            source_id (str): ID of the source item
            relation (str): Relation between source and target item
            target_id (str): ID of the target item
        '''
        # Add placeholder if source item is unknown
        if source_id not in self.items:
            src = TraceableItem(source_id, True)
            self.add_item(src)
        source = self.items[source_id]
        # Error if relation is unknown
        if relation not in self.relations:
            raise TraceabilityException('Relation {name} not known'.format(name=relation), source.docname)
        # Add forward relation
        source.add_target(relation, target_id)
        # When reverse relation exists, continue to create/adapt target-item
        reverse_relation = self.get_reverse_relation(relation)
        if reverse_relation:
            # Add placeholder if target item is unknown
            if target_id not in self.items:
                tgt = TraceableItem(target_id, True)
                self.add_item(tgt)
            # Add reverse relation to target-item
            self.items[target_id].add_target(reverse_relation, source_id, implicit=True)

    def add_attribute_sorting_rule(self, filter_regex, attributes):
        """ Configures how the attributes of matching items should be sorted.

        The attributes that are missing from the given list will be sorted alphabetically underneath. The items that
        already have their attributes sorted will be returned as a list; used to report a warning.

        Args:
            filter_regex (str): Regular expression used to match items to apply the attribute sorting to.
            attributes (list): List of attributes (str) in the order they should be sorted on.

        Returns:
            list: Items that already have the order of their attributes configured.
        """
        ignored_items = []
        item_ids = self.get_items(filter_regex)
        for item_id in item_ids:
            item = self.get_item(item_id)
            if item.attribute_order:
                ignored_items.append(item)
            else:
                item.attribute_order = attributes
        return ignored_items

    def export(self, fname):
        '''
        Exports collection content. The target location of the json file gets created if it doesn't exist yet.

        Args:
            fname (str): Path to the json file to export
        '''
        Path(fname).parent.mkdir(parents=True, exist_ok=True)
        with open(fname, 'w') as outfile:
            data = []
            for itemid in self.iter_items():
                item = self.get_item(itemid)
                data.append(item.to_dict())
            json.dump(data, outfile, indent=4, sort_keys=True)

    def self_test(self, notification_item_id, docname=None):
        '''
        Perform self test on collection content

        Args:
            notification_item_id (str/None): ID of the configured notification item, None if not configured.
            docname (str): Document on which to run the self test, None for all.
        '''
        errors = []
        notification_item = self.get_item(notification_item_id)
        # Having no valid relations, is invalid
        if not self.relations:
            raise TraceabilityException('No relations configured', 'configuration')
        # Validate each item
        for itemid in self.items:
            item = self.get_item(itemid)
            # Only for relevant items, filtered on document name
            if docname is not None and item.docname != docname and item.docname is not None:
                continue
            # Check if docname of notification item will be used
            if item.docname is None and notification_item:
                continue
            # On item level
            try:
                item.self_test()
            except TraceabilityException as e:
                errors.append(e)
            # targetted items shall exist, with automatic reverse relation
            for relation in self.relations:
                # Exception: no reverse relation (external links)
                rev_relation = self.get_reverse_relation(relation)
                if rev_relation == self.NO_RELATION_STR:
                    continue
                for tgt in item.yield_targets(relation):
                    # Target item exists?
                    if tgt not in self.items:
                        errors.append(TraceabilityException("{source} {relation} {target}, but {target} is not known"
                                                            .format(source=itemid,
                                                                    relation=relation,
                                                                    target=tgt),
                                                            item.docname))
                        continue
                    # Reverse relation exists?
                    target = self.get_item(tgt)
                    if itemid not in target.yield_targets(rev_relation):
                        errors.append(TraceabilityException("No automatic reverse relation: {source} {relation} "
                                                            "{target}".format(source=tgt,
                                                                              relation=rev_relation,
                                                                              target=itemid),
                                                            item.docname))
                    # Circular relation exists?
                    for target_of_target in target.yield_targets(relation):
                        if target_of_target in item.yield_targets(rev_relation):
                            errors.append(TraceabilityException(
                                "Circular relationship found: {} {} {} {} {} {} {}"
                                .format(itemid, relation, tgt, relation, target_of_target, relation, itemid),
                                item.docname))
        if errors:
            raise MultipleTraceabilityExceptions(errors)

    def __str__(self):
        '''
        Convert object to string
        '''
        retval = 'Available relations:'
        for relation in self.relations:
            reverse = self.get_reverse_relation(relation)
            retval += '\t{forward}: {reverse}\n'.format(forward=relation, reverse=reverse)
        for itemid in self.items:
            retval += str(self.items[itemid])
        return retval

    def are_related(self, source_id, relations, target_id):
        '''
        Check if 2 items are related using a list of relationships

        Placeholders are excluded

        Args:
            source_id (str): id of the source item
            relations (list): list of relations, empty list for wildcard
            target_id (str): id of the target item
        Returns:
            bool: True if both items are related through the given relationships, false otherwise
        '''
        if source_id not in self.items:
            return False
        source = self.items[source_id]
        if not source or source.is_placeholder:
            return False
        if target_id not in self.items:
            return False
        target = self.items[target_id]
        if not target or target.is_placeholder:
            return False
        if not relations:
            relations = self.relations
        return self.items[source_id].is_related(relations, target_id)

    def get_items(self, regex, attributes=None, sortattributes=None, reverse=False, sort=True):
        '''
        Get all items that match a given regular expression

        Placeholders are excluded

        Args:
            regex (str/re.Pattern): Regex pattern or object to match the items in this collection against
            attributes (dict): Dictionary with attribute-regex pairs to match the items in this collection against
            sortattributes (list): List of attributes on which to alphabetically sort the items
            reverse (bool): True for reverse sorting
            sort (bool): When sortattributes is falsy: True to enable natural sorting, False to disable sorting

        Returns:
            list: A sorted list of item-id's matching the given regex. Sorting is done naturally when sortattributes is
            unused.
        '''
        matches = []
        for itemid, item in self.items.items():
            if item.is_placeholder:
                continue
            if item.is_match(regex) and (not attributes or item.attributes_match(attributes)):
                matches.append(itemid)
        if sortattributes:
            return sorted(matches, key=lambda itemid: self.get_item(itemid).get_attributes(sortattributes),
                          reverse=reverse)
        elif sort:
            return natsorted(matches, reverse=reverse)
        return matches

    def get_item_objects(self, regex, attributes=None):
        ''' Get all items that match a given regular expression as TraceableItem instances.

        Placeholders are excluded.

        Args:
            regex (str): Regex to match the items in this collection against
            attributes (dict): Dictionary with attribute-regex pairs to match the items in this collection against

        Returns:
            generator: An iterable of items matching the given regex.
        '''
        for item in self.items.values():
            if item.is_placeholder:
                continue
            if item.is_match(regex) and (not attributes or item.attributes_match(attributes)):
                yield item

    def get_external_targets(self, regex, relation):
        ''' Get all external targets for a given external relation with the IDs of their linked internal items

        Args:
            regex (str/re.Pattern): Regex pattern or object to match the external target
            relation (str): External relation
        Returns:
            dict: Dictionary mapping external targets to the IDs of their linked internal items
        '''
        external_targets_to_item_ids = {}
        for item_id, item in self.items.items():
<<<<<<< HEAD
            for target in item.yield_targets(relation):
                if not re.match(regex, target):
=======
            for target in item.yield_targets_sorted(relation):
                try:
                    match = regex.match(target)
                except AttributeError:
                    match = re.match(regex, target)
                if not match:
>>>>>>> cf15e364
                    continue
                external_targets_to_item_ids.setdefault(target, []).append(item_id)
        return external_targets_to_item_ids<|MERGE_RESOLUTION|>--- conflicted
+++ resolved
@@ -339,17 +339,12 @@
         '''
         external_targets_to_item_ids = {}
         for item_id, item in self.items.items():
-<<<<<<< HEAD
             for target in item.yield_targets(relation):
-                if not re.match(regex, target):
-=======
-            for target in item.yield_targets_sorted(relation):
                 try:
                     match = regex.match(target)
                 except AttributeError:
                     match = re.match(regex, target)
                 if not match:
->>>>>>> cf15e364
                     continue
                 external_targets_to_item_ids.setdefault(target, []).append(item_id)
         return external_targets_to_item_ids