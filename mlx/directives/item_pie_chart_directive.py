--- conflicted
+++ resolved
@@ -208,15 +208,10 @@
         labels = list(chart_labels)
         sizes = list(chart_labels.values())
         explode = [0] * len(labels)
-<<<<<<< HEAD
-        uncovered_index = labels.index(self['label_set'][0])
-        explode[uncovered_index] = 0.05  # slightly detaches slice of first state, default is "uncovered"
-=======
         uncovered_label = self['label_set'][0]
         if uncovered_label in labels:
             uncovered_index = labels.index(uncovered_label)
             explode[uncovered_index] = 0.05  # slightly detaches slice of first state, default is "uncovered"
->>>>>>> 8643fac2
 
         fig, axes = plt.subplots()
         axes.pie(sizes, explode=explode, labels=labels, autopct=pct_wrapper(sizes), startangle=90)
