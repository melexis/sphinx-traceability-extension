--- conflicted
+++ resolved
@@ -36,13 +36,8 @@
         self.source_relationships = []
         self.target_relationships = []
         self.relationship_to_string = {}
-<<<<<<< HEAD
         self.priorities = {}  # default priority order is 'uncovered', 'covered', 'executed'
-        self.nested_target_regex = ''
-=======
-        self.priorities = OrderedDict()  # default priority order is 'uncovered', 'covered', 'executed'
         self.nested_target_regex = re.compile('')
->>>>>>> cf15e364
         self.linked_labels = {}  # source_id (str): attr_value/relationship_str (str)
 
     def perform_replacement(self, app, collection):
