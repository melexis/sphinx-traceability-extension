import re
from hashlib import sha256
from os import environ, mkdir, path

from docutils import nodes
from docutils.parsers.rst import directives
import matplotlib as mpl
if not environ.get('DISPLAY'):
    mpl.use('Agg')
import matplotlib.pyplot as plt  # pylint: disable=wrong-import-order
from sphinx.builders.latex import LaTeXBuilder

from mlx.traceability_exception import report_warning
from mlx.traceable_base_directive import TraceableBaseDirective
from mlx.traceable_base_node import TraceableBaseNode
from mlx.traceable_item import TraceableItem


def pct_wrapper(sizes):
    """ Helper function for matplotlib which returns the percentage and the absolute size of the slice.

    Args:
        sizes (list): List containing the amount of elements per slice.
    """
    def make_pct(pct):
        absolute = int(round(pct / 100 * sum(sizes)))
        return "{:.0f}%\n({:d})".format(pct, absolute)
    return make_pct


class ItemPieChart(TraceableBaseNode):
    '''Pie chart on documentation items'''

    def __init__(self, *args, **kwargs):
        super().__init__(*args, **kwargs)
        self.collection = None
        self.source_relationships = []
        self.target_relationships = []
        self.relationship_to_string = {}
        self.priorities = []  # default priority order is 'uncovered', 'covered', 'executed'
        self.nested_target_regex = re.compile('')
        self.linked_labels = {}  # source_id (str): attr_value/relationship_str (str)

    def perform_replacement(self, app, collection):
        """
        Very similar to item-matrix: but instead of creating a table, the empty cells in the right column are counted.
        Generates a pie chart with coverage percentages. Only items matching regexp in ``id_set`` option shall be
        included.

        Args:
            app: Sphinx application object to use.
            collection (TraceableCollection): Collection for which to generate the nodes.
        """
        env = app.builder.env
        top_node = self.create_top_node(self['title'], hide_title=self['hidetitle'])
        self.collection = collection
        self.source_relationships = self['sourcetype'] if self['sourcetype'] else self.collection.iter_relations()
        self.target_relationships = self['targettype'] if self['targettype'] else self.collection.iter_relations()
        self.relationship_to_string = app.config.traceability_relationship_to_string
        self._set_priorities()
        if self['colors'] and len(self['colors']) < len(self.priorities):
<<<<<<< HEAD
            report_warning("item-piechart contains {} slices: {} color(s) will be reused"
                           .format(len(self.priorities), len(self.priorities) - len(self['colors'])),
=======
            report_warning("item-piechart can contain up to {} slices but only {} colors have been provided: some "
                           "colors may be reused".format(len(self.priorities), len(self['colors'])),
>>>>>>> 85ee0641
                           self['document'], self['line'])

        self._set_nested_target_regex()
        target_regex = re.compile(self['id_set'][1])
        for source_id in self.collection.get_items(self['id_set'][0], self['filter-attributes']):
            source_item = self.collection.get_item(source_id)
            # placeholders don't end up in any item-piechart (less duplicate warnings for missing items)
            if source_item.is_placeholder:
                continue
            self.linked_labels[source_id] = self.priorities[0]  # default is "uncovered"
            self.loop_relationships(source_id, source_item, self.source_relationships, target_regex,
                                    self._match_covered)

        data, statistics = self._prepare_labels_and_values(self.priorities,
                                                           list(self.linked_labels.values()),
                                                           self['colors'])
        p_node = nodes.paragraph()
        if self['stats']:
            p_node += nodes.Text(statistics)
        if data['labels']:
            top_node += self.build_pie_chart(data['sizes'], data['labels'], data['colors'], env)
        top_node += p_node
        self.replace_self(top_node)

    def _relationships_to_labels(self, relationships):
        """ Converts the list of relationships to a list to the corresponding labels.

        The human-readable version of the reverse relationship will be used as label.

        Args:
            relationships (list): List of relationships (str)

        Returns:
            list: Labels to use
        """
        labels = []
        for relationship in relationships:
            reverse_relationship = self.collection.get_reverse_relation(relationship)
            labels.append(self.relationship_to_string[reverse_relationship].lower())
        return labels

    def _set_priorities(self):
        """ Initializes the priorities dictionary with labels as keys and priority numbers as values. """
        self.priorities = list(self['label_set'])

        if self['splitsourcetype'] and self['sourcetype']:
            self.priorities.extend(reversed(self._relationships_to_labels(self['sourcetype'])))

        if self['attr_values']:
            self.priorities.extend(reversed([val.lower() for val in self['attr_values']]))
        elif self['targettype']:
            self.priorities.extend(reversed(self._relationships_to_labels(self['targettype'])))

    def _set_nested_target_regex(self):
        """ Sets the ``nested_target_regex`` if a third item ID in the id_set option is given. """
        if len(self['id_set']) > 2:
            self.nested_target_regex = re.compile(self['id_set'][2])

    def _store_linked_label(self, top_source_id, label):
        """ Stores the label with the given item ID as key in ``linked_labels`` if it has a higher priority.

        Args:
            top_source_id (str): Identifier of the top source item, e.g. requirement identifier.
            label (str): Label to store if it has a higher priority than the one that has been stored.
        """
        if label != self.linked_labels[top_source_id]:
            # store different label if it has a higher priority
            stored_priority = self.priorities.index(self.linked_labels[top_source_id])
            latest_priority = self.priorities.index(label)
            if latest_priority > stored_priority:
                self.linked_labels[top_source_id] = label

    def loop_relationships(self, top_source_id, source_item, relationships, regex, match_function):
        """
        Loops through the relationships and for each relationship it loops through the matches that have been
        found for the source item. If the matched item is not a placeholder and matches to the specified regular
        expression object, the specified function is called with the matched item as a parameter.

        Args:
            top_source_id (str): Item identifier of the top source item.
            source_item (TraceableItem): Traceable item to be used as a source for the relationship search.
            relationships (list): List of relationships to consider.
            regex (re.Pattern): Compiled regex pattern to be used on items that have a relationship to the source
                item.
            match_function (func): Function to be called when the regular expression hits.

        Returns:
            bool: True when the source item has at least one item linked to it via one of the given relationships
                and its ID was a match for the given regex; False otherwise
        """
        has_valid_target = False
        consider_nested_targets = True
        for relationship in relationships:
            for target_id in source_item.yield_targets(relationship):
                target_item = self.collection.get_item(target_id)
                # placeholders don't end up in any item-piechart (less duplicate warnings for missing items)
                if not target_item or target_item.is_placeholder:
                    continue
                if regex.match(target_id):
                    has_valid_target = True
                    if consider_nested_targets is False:  # at least one target doesn't have a nested target
                        _ = match_function(top_source_id, None, relationship)
                    else:
                        consider_nested_targets = match_function(top_source_id, target_item, relationship)
        return has_valid_target and consider_nested_targets

    def _match_covered(self, top_source_id, nested_source_item, relationship):
        """
        Sets the appropriate label when the top-level relationship is accounted for. If the <<attribute>> option is
        used for labeling, it loops through the target relationships, this time with the matched item as the source.
        Otherwise, if the targettype option is used, those relationships will be used as labels. If no nested
        target is found or `nested_source_item` is None, the top-level relationship is used to determine the label.

        Args:
            top_source_id (str): Identifier of the top source item, e.g. requirement identifier.
            nested_source_item (None/TraceableItem): Nested traceable item to be used as a source for looping through
                its relationships, e.g. a test item. If None, only the given `relationship` is taken into account.
            relationship (str): Relationship from top-level source item to the target item

        Returns:
            bool: False if no valid target could be found for `nested_source_item` or it was None; True otherwise
        """
        has_nested_target = False
        if nested_source_item and self.nested_target_regex.pattern:
            if self['targettype'] and not self['attr_values']:
                match_function = self._match_by_type
            else:
                match_function = self._match_attribute_values
            has_nested_target = self.loop_relationships(
                top_source_id, nested_source_item, self.target_relationships, self.nested_target_regex, match_function)
        if not has_nested_target:
            if self['splitsourcetype'] and self['sourcetype']:
                self._match_by_type(top_source_id, None, relationship)
            else:
                self.linked_labels[top_source_id] = self.priorities[1]  # default is "covered"
        return has_nested_target

    def _match_by_type(self, top_source_id, _, relationship):
        """ Links the reverse of the highest priority relationship of nested relations to the top source id.

        Args:
            top_source_id (str): Identifier of the top source item, e.g. requirement identifier.
            nested_target_item (TraceableItem): Nested traceable item used as a target while looping through
                relationships, e.g. a test report item.
            relationship (str): Relationship with ``nested_target_item`` as target
        """
        reverse_relationship = self.collection.get_reverse_relation(relationship)
        reverse_relationship_str = self.relationship_to_string[reverse_relationship].lower()
        self._store_linked_label(top_source_id, reverse_relationship_str)
        return True

    def _match_attribute_values(self, top_source_id, nested_target_item, *_):
        """ Links the highest priority attribute value of nested relations to the top source id.

        This function is only called when the <<attribute>> option is used. It gets the attribute value from the nested
        target item and stores it as value in the dict `linked_labels` with the top source id as key, but only if
        the priority of the attribute value is higher than what's already been stored.

        Args:
            top_source_id (str): Identifier of the top source item, e.g. requirement identifier.
            nested_target_item (TraceableItem): Traceable item with ID that matched for ``nested_target_regex``:
                its <<attribute>> value needs to be considered
        """
        # case-insensitivity
        attribute_value = nested_target_item.get_attribute(self['attribute']).lower()
        if attribute_value not in self.priorities:
            attribute_value = self.priorities[2]  # default is "executed"
        self._store_linked_label(top_source_id, attribute_value)
        return True

    def _prepare_labels_and_values(self, ordered_labels, discovered_labels, colors):
        """ Keeps case-sensitivity of :<<attribute>>: arguments in labels and calculates slice size based on the
        highest-priority label for each relevant item.

        Args:
            ordered_labels (list): List of unique labels (str), ordered by priority from low to high.
            discovered_labels (list): List of labels with the highest priority for each relevant item.
            colors (list): List of colors in the order as they are defined

        Returns:
            (dict) Dictionary containing the slice labels as keys and slice sizes (int) as values.
            (str) Coverage statistics.
        """
        # initialize dictionary for each possible value, and count label occurences
        ordered_colors = colors[:len(ordered_labels)]
        if len(colors) > 3:
            # reverse order for labels specified by :sourcetype: or :<<attribute>>: or :targettype:
            sourcetypes = len(self['sourcetype']) if self['splitsourcetype'] else 0
            ordered_colors[3:3+sourcetypes] = reversed(ordered_colors[3:3+sourcetypes])
            ordered_colors[3+sourcetypes:] = reversed(ordered_colors[3+sourcetypes:])

        pie_data = {
            'labels': ordered_labels,
            'sizes': [0] * len(ordered_labels),
            'colors': ordered_colors,
        }
        labels = pie_data['labels']
        for label in discovered_labels:
            pie_data['sizes'][labels.index(label)] += 1

        # get statistics before removing any labels with value 0
        statistics = self._get_statistics(pie_data['sizes'][0], len(discovered_labels))
        # removes labels with count value equal to 0 and the corresponding configured color
        for idx in reversed(range(len(labels))):
            if pie_data['sizes'][idx] == 0:
                del pie_data['labels'][idx]
                del pie_data['sizes'][idx]
                if len(pie_data['colors']) > idx:
                    del pie_data['colors'][idx]

        for priority in self['attr_values']:
            priority_lowercase = priority.lower()
            if priority != priority_lowercase and priority_lowercase in pie_data['labels']:
                index = pie_data['labels'].index(priority_lowercase)
                pie_data['labels'][index] = priority
        return pie_data, statistics

    @staticmethod
    def _get_statistics(count_uncovered, count_total):
        """ Returns the coverage statistics based in the number of uncovered items and total number of items.

        Args:
            count_uncovered (int): The number of uncovered items.
            count_total (int): The total number of items.

        Returns:
            (str) Coverage statistics in string representation.
        """
        count_covered = count_total - count_uncovered
        try:
            percentage = int(100 * count_covered / count_total)
        except ZeroDivisionError:
            percentage = 0
        return 'Statistics: {cover} out of {total} covered: {pct}%'.format(cover=count_covered,
                                                                           total=count_total,
                                                                           pct=percentage,)

    def build_pie_chart(self, sizes, labels, colors, env):
        """
        Builds and returns image node containing the pie chart image.

        Args:
            sizes (list): List of slice sizes (int)
            labels (list): List of labels (str)
            colors (list): List of colors (str); if empty, default colors will be used
            env (sphinx.environment.BuildEnvironment): Sphinx' build environment.

        Returns:
            (nodes.image) Image node containing the pie chart image.
        """
        mpl.rcParams['font.sans-serif'] = 'Lato'
        explode = self._get_explode_values(labels, self['label_set'])
        if not colors:
            colors = None
        fig, axes = plt.subplots(subplot_kw=dict(aspect="equal"))
        _, texts, autotexts = axes.pie(sizes, explode=explode, labels=labels, autopct=pct_wrapper(sizes),
                                       startangle=90, colors=colors)
        folder_name = path.join(env.app.srcdir, '_images')
        if not path.exists(folder_name):
            mkdir(folder_name)
        hash_string = str(colors) + str(texts) + str(autotexts)
        hash_value = sha256(hash_string.encode()).hexdigest()  # create hash value based on chart parameters
        image_format = 'pdf' if isinstance(env.app.builder, LaTeXBuilder) else 'svg'
        rel_file_path = path.join('_images', 'piechart-{}.{}'.format(hash_value, image_format))
        if rel_file_path not in env.images:
            fig.savefig(path.join(env.app.srcdir, rel_file_path), format=image_format, bbox_inches='tight')
            env.images[rel_file_path] = ['_images', path.split(rel_file_path)[-1]]  # store file name in build env
        plt.close(fig)

        image_node = nodes.image()
        image_node['classes'].append('pie-chart')
        image_node['uri'] = rel_file_path
        image_node['candidates'] = '*'  # look at uri value for source path, relative to the srcdir folder
        return image_node

    @staticmethod
    def _get_explode_values(labels, label_set):
        """ Gets a list of values indicating how far to detach each slice of the pie chart

        Only the first configured state gets detached slightly; default is "uncovered"

        Args:
            labels (list): Slice labels (str)
            label_set (list): All labels as configured by the label_set option

        Returns:
            list: List of numbers for each slice indicating how far to detach it
        """
        explode = [0] * len(labels)
        uncovered_label = label_set[0]
        if uncovered_label in labels:
            uncovered_index = labels.index(uncovered_label)
            explode[uncovered_index] = 0.05
        return explode


class ItemPieChartDirective(TraceableBaseDirective):
    """
    Directive to generate a pie chart for coverage of item cross-references.

    Syntax::

      .. item-piechart:: title
         :id_set: source_regexp target_regexp (nested_target_regexp)
         :label_set: uncovered, covered(, executed)
         :<<attribute>>: error, fail, pass ...
         :<<attribute>>: regexp
         :colors: <<color>> ...
         :sourcetype: <<relationship>> ...
         :targettype: <<relationship>> ...
         :splitsourcetype:
         :hidetitle:
         :stats:
    """
    # Optional argument: title (whitespace allowed)
    optional_arguments = 1
    # Options
    option_spec = {
        'class': directives.class_option,
        'id_set': directives.unchanged,
        'label_set': directives.unchanged,
        'colors': directives.unchanged,
        'sourcetype': directives.unchanged,
        'targettype': directives.unchanged,
        'splitsourcetype': directives.flag,
        'hidetitle': directives.flag,
        'stats': directives.flag,
    }
    # Content disallowed
    has_content = False

    def run(self):
        """ Processes the contents of the directive. """
        env = self.state.document.settings.env

        node = ItemPieChart('')
        node['document'] = env.docname
        node['line'] = self.lineno

        self.process_title(node)
        self._process_id_set(node)
        self._process_label_set(node)
        self._process_attribute(node)
        self.add_found_attributes(node)
        self.process_options(
            node,
            {
                'colors': {'default': []},
                'sourcetype': {'default': []},
                'targettype': {'default': []},
            }
        )
        self.check_relationships(node['sourcetype'], env)
        self.check_relationships(node['targettype'], env)
        self.check_option_presence(node, 'splitsourcetype')
        self.check_option_presence(node, 'hidetitle')
        self.check_option_presence(node, 'stats')

        if node['splitsourcetype'] and not node['sourcetype']:
            report_warning('item-piechart: The splitsourcetype flag must not be used when the sourcetype option is '
                           'unused; disabling splitsourcetype.', node['document'], node['line'])
            node['splitsourcetype'] = False

        return [node]

    def _process_id_set(self, node):
        """ Processes id_set option. At least two arguments are required. Otherwise, a warning is reported. """
        if 'id_set' in self.options and len(self.options['id_set'].split()) >= 2:
            self._warn_if_comma_separated('id_set', node['document'])
            node['id_set'] = self.options['id_set'].split()
            if len(node['id_set']) < 3 and self.options.get('targettype'):
                report_warning('item-piechart: the targettype option is only viable with an id_set with 3 '
                               'arguments.', node['document'], node['line'])
        else:
            node['id_set'] = []
            report_warning('item-piechart: Expected at least two arguments in id_set.',
                           node['document'],
                           node['line'])

    def _process_label_set(self, node):
        """ Processes label_set option. If not (fully) used, default labels are used. """
        default_labels = ['uncovered', 'covered', 'executed']
        if 'label_set' in self.options:
            node['label_set'] = [x.strip(' ') for x in self.options['label_set'].split(',')]
            if len(node['label_set']) != len(node['id_set']):
                node['label_set'].extend(
                    default_labels[len(node['label_set']):len(node['id_set'])])
        else:
            id_amount = len(node['id_set'])
            node['label_set'] = default_labels[:id_amount]  # default labels

    def _process_attribute(self, node):
        """
        Processes the <<attribute>> option. Attribute data is a comma-separated list of attribute values.
        A warning is reported when this option is given while the id_set does not contain 3 IDs.
        """
        node['attribute'] = ''
        node['attr_values'] = []
        for attr in set(TraceableItem.defined_attributes) & set(self.options):
            if ',' not in self.options[attr]:
                continue  # this :<<attribute>>: is meant for filtering
            if len(node['id_set']) == 3:
                node['attribute'] = attr
                node['attr_values'] = [x.strip(' ') for x in self.options[attr].split(',') if x]
                del self.options[attr]
            else:
                report_warning('item-piechart: The <<attribute>> option is only viable with an id_set with 3 '
                               'arguments.',
                               node['document'],
                               node['line'],)
            break  # only one <<attribute>> option is valid<|MERGE_RESOLUTION|>--- conflicted
+++ resolved
@@ -59,13 +59,8 @@
         self.relationship_to_string = app.config.traceability_relationship_to_string
         self._set_priorities()
         if self['colors'] and len(self['colors']) < len(self.priorities):
-<<<<<<< HEAD
-            report_warning("item-piechart contains {} slices: {} color(s) will be reused"
-                           .format(len(self.priorities), len(self.priorities) - len(self['colors'])),
-=======
             report_warning("item-piechart can contain up to {} slices but only {} colors have been provided: some "
                            "colors may be reused".format(len(self.priorities), len(self['colors'])),
->>>>>>> 85ee0641
                            self['document'], self['line'])
 
         self._set_nested_target_regex()
