import re
from collections import namedtuple, OrderedDict
from copy import copy, deepcopy

from docutils import nodes
from docutils.parsers.rst import directives
from natsort import natsorted

from mlx.traceability_exception import TraceabilityException
from mlx.traceable_base_directive import TraceableBaseDirective
from mlx.traceable_base_node import TraceableBaseNode


def group_choice(argument):
    """Conversion function for the "group" option."""
    return directives.choice(argument, ('top', 'bottom'))


class ItemMatrix(TraceableBaseNode):
    '''Matrix for cross referencing documentation items'''

    def perform_replacement(self, app, collection):
        """
        Creates table with related items, printing their target references. Only source and target items matching
        respective regexp shall be included.

        Args:
            app: Sphinx application object to use.
            collection (TraceableCollection): Collection for which to generate the nodes.
        """
        Rows = namedtuple('Rows', "sorted covered uncovered counters")
        source_ids = collection.get_items(self['source'], attributes=self['filter-attributes'])
        targets_with_ids = []
        for target_regex in self['target']:
            targets_with_ids.append(collection.get_items(target_regex))
        top_node = self.create_top_node(self['title'])
        table = nodes.table()
        if self.get('classes'):
            table.get('classes').extend(self.get('classes'))

        # Column and heading setup
        titles = [nodes.paragraph('', title) for title in [self['sourcetitle'], *self['targettitle']]]

        if self['hidetarget']:
            titles = titles[0]
        for attr in reversed(self['sourceattributes']):
            titles.insert(1, self.make_attribute_ref(app, attr))
        for attr in self['targetattributes']:
            titles.append(self.make_attribute_ref(app, attr))
        show_intermediate = bool(self['intermediatetitle']) and bool(self['intermediate'])
        if show_intermediate:
            titles.insert(1 + len(self['sourceattributes']), nodes.paragraph('', self['intermediatetitle']))
        if self['hidesource']:
            titles.pop(0)
        headings = [nodes.entry('', title) for title in titles]
        number_of_columns = len(titles)
        tgroup = nodes.tgroup()
        tgroup += [nodes.colspec(colwidth=5) for _ in range(number_of_columns)]
        tgroup += nodes.thead('', nodes.row('', *headings))
        table += tgroup

        # External relationships are treated a bit special in item-matrices:
        # - External references are only shown if explicitly requested in the "type" configuration
        # - No target filtering is done on external references
        mapping_via_intermediate = {}
        if not self['type']:
            # if no explicit relationships were given, we consider all of them (except for external ones)
            relationships = [rel for rel in collection.iter_relations() if not self.is_relation_external(rel)]
            external_relationships = []
        else:
            relationships = self['type'].split(' ')
            external_relationships = [rel for rel in relationships if self.is_relation_external(rel)]
            if ' | ' in self['type']:
                mapping_via_intermediate = self.linking_via_intermediate(source_ids, targets_with_ids, collection)

        duplicate_source_count = 0
        rows = Rows([], [], [], [0, 0])
        for source_id in source_ids:
            source_item = collection.get_item(source_id)
            if self['sourcetype'] and not source_item.has_relations(self['sourcetype']):
                continue
            covered = False
            rights = [[] for _ in range(int(bool(self['intermediate'])) + len(self['target']))]
            if mapping_via_intermediate:
                covered = source_id in mapping_via_intermediate
                if covered:
                    args = [rows, source_item, rights, app]
                    duplicate_source_count += self._store_source_via_intermediate(mapping_via_intermediate[source_id],
                                                                                  *args)
            else:
                has_external_target = self.add_external_targets(rights, source_item, external_relationships, app)
                has_internal_target = self.add_internal_targets(rights, source_id, targets_with_ids, relationships,
                                                                collection)
                covered = has_external_target or has_internal_target
            if not (covered and mapping_via_intermediate):
                self._store_data(rows, source_item, rights, covered, app)

        if not source_ids:
            # try to use external targets as source
            for ext_rel in external_relationships:
                external_targets = collection.get_external_targets(self['source'], ext_rel)
                # natural sorting on source
                for ext_source, target_ids in OrderedDict(natsorted(external_targets.items())).items():
                    covered = False
                    source_link = self.make_external_item_ref(app, ext_source, ext_rel)
                    rights = [[] for _ in range(len(self['target']))]
                    target_items = [collection.get_item(id_) for id_ in target_ids]
                    covered = self._add_target_items(rights, target_items)
                    self._store_data(rows, source_link, rights, covered, app)

        tgroup += self._build_table_body(rows, self['group'], self['onlycovered'])

        count_total = rows.counters[0] + rows.counters[1] - duplicate_source_count
        count_covered = rows.counters[0] - duplicate_source_count
        try:
            percentage = int(100 * count_covered / count_total)
        except ZeroDivisionError:
            percentage = 0
        disp = 'Statistics: {cover} out of {total} covered: {pct}%'.format(cover=count_covered,
                                                                           total=count_total,
                                                                           pct=percentage)
        if self['stats']:
            if self['onlycovered']:
                disp += ' (uncovered items are hidden)'
            p_node = nodes.paragraph()
            txt = nodes.Text(disp)
            p_node += txt
            top_node += p_node

        top_node += table
        self.replace_self(top_node)

<<<<<<< HEAD
    def _build_table_body(self, rows, group):
        """ Creates the table body and fills it with rows, grouping when desired
=======
    @staticmethod
    def _build_table_body(rows, group, onlycovered):
        """ Creates the table body and fills it with rows, grouping and excluding uncovered source items when desired
>>>>>>> ddbcf85c

        Args:
            rows (Rows): Rows namedtuple object
            group (str): Group option, falsy to disable grouping, 'top' or 'bottom' otherwise
            onlycovered (bool): True to only include source items that are covered; False to include all

        Returns:
            nodes.tbody: Filled table body
        """
        tbody = nodes.tbody()
        if onlycovered:
            tbody += rows.covered
        elif not group:
            tbody += rows.sorted
        elif group == 'top':
            tbody += rows.uncovered
            tbody += rows.covered
        elif group == 'bottom':
            tbody += rows.covered
            tbody += rows.uncovered

        self._postprocess_tbody(tbody)

        return tbody

    def _postprocess_tbody(self, tbody):
        """ Merges cells where appropriate to avoid duplication and removes certain columns depending on configuration

        Args:
            tbody (nodes.tbody): Table body to modify
        """
        indexes_to_merge = range(1 + len(self['sourceattributes']) + int(bool(self['intermediate'])))
        cells_to_remove = self._set_rowspan(tbody, indexes_to_merge)

        intermediate_idx = indexes_to_merge[-1] if self['intermediate'] else None
        target_idxes = []
        for idx in reversed(range(len(self['target']))):
            target_idxes.append(-1 * (idx + 1) * (1 + len(self['targetattributes'])))
        for row_idx, row in enumerate(tbody):
            # order of if-statements below is important: remove cells from right to left
            if self['intermediate'] and (not self['intermediatetitle'] or intermediate_idx in cells_to_remove[row_idx]):
                row.pop(intermediate_idx)
            for idx in reversed(range(1, 1 + len(self['sourceattributes']))):
                if idx in cells_to_remove[row_idx]:
                    row.pop(idx)
            if self['hidesource'] or 0 in cells_to_remove[row_idx]:
                row.pop(0)
            if self['hidetarget']:
                for idx in target_idxes:
                    row.pop(idx)

    @staticmethod
    def _set_rowspan(tbody, indexes):
        """ Sets the 'rowspan' attribute of cells that should span multiple rows to avoid duplication

        Args:
            tbody (nodes.tbody): Table body
            indexes (iterable): Range object with indexes of columns to take into account

        Returns:
            dict: Mapping of row indices to list of column indices, of cells that shall be removed from the table body
        """
        prev_row = None
        cells_to_remove = {}
        original_cells = {idx: None for idx in indexes}
        for row_idx, row in enumerate(tbody):
            cells_to_remove[row_idx] = []
            if prev_row is None:
                prev_row = row
                continue

            for col_idx, cell in original_cells.items():
                if str(row[col_idx]) == str(prev_row[col_idx]):
                    if cell is None:
                        original_cells[col_idx] = prev_row[col_idx]  # do not set `cell`
                    original_cells[col_idx]['morerows'] = 1 + original_cells[col_idx].get('morerows', 0)
                    cells_to_remove[row_idx].append(col_idx)
                elif col_idx == 0:  # new source so reset and move on to next row
                    original_cells = {idx: None for idx in indexes}
                    break
                else:
                    original_cells[col_idx] = None

            prev_row = row
        return cells_to_remove

    @staticmethod
    def add_all_targets(right_cells, linked_items):
        """ Adds intermediate items followed by internal target items

        Args:
            right_cells (list): List of empty lists to fill with intermediates items followed by target items
            linked_items (dict): Mapping of intermediate items to the list of sets of target items per target
        """
        for intermediate_item in linked_items:
            right_cells[0].append(intermediate_item)

        # avoid duplicate target IDs in the same cell due to multiple intermediates with the same target item
        added_items_per_column = {}
        for targets in linked_items.values():
            for idx, target_items in enumerate(targets):
                if idx not in added_items_per_column:
                    added_items_per_column[idx] = set()
                for target_item in target_items.difference(added_items_per_column[idx]):
                    right_cells[idx + 1].append(target_item)
                    added_items_per_column[idx].add(target_item)

    def add_external_targets(self, right_cells, source_item, external_relationships, app):
        """ Adds links to external targets for given source to the list of data per column

        Args:
            right_cells (list): List of lists to add external target link(s) to when covered
            source_item (TraceableItem): Source item
            external_relationships (list): List of all valid external relationships between source and target(s)
            app (sphinx.application.Sphinx): Sphinx application object

        Returns:
            bool: True if one or more external targets have been found for the given source item, False otherwise
        """
        has_external_target = False
        for external_relationship in external_relationships:
            for target_id in source_item.iter_targets(external_relationship):
                ext_item_ref = self.make_external_item_ref(app, target_id, external_relationship)
                for cell in right_cells:
                    cell.append(ext_item_ref)
                has_external_target = True
        return has_external_target

    @staticmethod
    def add_internal_targets(right_cells, source_id, targets_with_ids, relationships, collection):
        """ Adds internal target items for given source to the list of data per column

        Args:
            right_cells (list): List of lists to add target items to when covered
            source_id (str): Item ID of source item
            targets_with_ids (list): List of lists per target, listing target IDs to take into consideration
            relationships (list): List of all valid relationships between source and target(s)
            collection (TraceableCollection): Collection of TraceableItems

        Returns:
            bool: True if one or more internal targets have been found for the given source item, False otherwise
        """
        has_internal_target = False
        for idx, target_ids in enumerate(targets_with_ids):
            for target_id in target_ids:
                if collection.are_related(source_id, relationships, target_id):
                    right_cells[idx].append(collection.get_item(target_id))
                    has_internal_target = True
        return has_internal_target

    def linking_via_intermediate(self, source_ids, targets_with_ids, collection):
        """ Maps source IDs to IDs of target items that are linked via an itermediate item per target

        Only covered source IDs are stored.

        Args:
            source_ids (list): List of item IDs of source items
            targets_with_ids (list): List of lists, which contain target IDs to take into consideration, per target
            collection (TraceableCollection): Collection of TraceableItems

        Returns:
            dict: Mapping of source IDs as key with as value a mapping of intermediate items to
                the list of sets of target items per target
        """
        links_with_relationships = []
        for relationships_str in self['type'].split(' | '):
            links_with_relationships.append(relationships_str.split(' '))
        if len(links_with_relationships) > 2:
            raise TraceabilityException("Type option of item-matrix must not contain more than one '|' "
                                        "character; got {}".format(self['type']),
                                        docname=self["document"])
        # reverse relationship(s) specified for linking source to intermediate
        for idx, rel in enumerate(links_with_relationships[0]):
            links_with_relationships[0][idx] = collection.get_reverse_relation(rel)

        source_to_links_map = {}
        excluded_source_ids = set()
        for intermediate_id in collection.get_items(self['intermediate'], sort=bool(self['intermediatetitle'])):
            intermediate_item = collection.get_item(intermediate_id)

            potential_source_ids = set()
            for reverse_rel in links_with_relationships[0]:
                potential_source_ids.update(intermediate_item.iter_targets(reverse_rel, sort=False))
            # apply :source: filter
            potential_source_ids = potential_source_ids.intersection(source_ids)
            potential_source_ids = potential_source_ids.difference(excluded_source_ids)
            if not potential_source_ids:
                continue

            potential_target_ids = set()
            for forward_rel in links_with_relationships[1]:
                potential_target_ids.update(intermediate_item.iter_targets(forward_rel, sort=False))
            if not potential_target_ids:
                if self['coveredintermediates']:
                    excluded_source_ids.update(potential_source_ids)
                continue
            # apply :target: filter
            covered = False
            actual_targets = []
            for target_ids in targets_with_ids:
                linked_target_ids = potential_target_ids.intersection(target_ids)
                if linked_target_ids:
                    covered = True
                actual_targets.append(set(collection.get_item(id_) for id_ in linked_target_ids))

            if covered:
                self._store_targets(source_to_links_map, potential_source_ids, actual_targets, intermediate_item)
            elif self['coveredintermediates']:
                excluded_source_ids.update(potential_source_ids)
        for source_id in excluded_source_ids:
            source_to_links_map.pop(source_id, None)
        return source_to_links_map

    @staticmethod
    def _store_targets(source_to_links_map, source_ids, targets, intermediate_item):
        """ Extends given mapping with target IDs per target as value for each source ID as key

        Args:
            source_to_links_map (dict): Mapping of source IDs as key with as value a mapping of intermediate items to
                the list of sets of target IDs per target
            source_ids (set): Source IDs to store targets for
            targets (list): List of linked target items (set) per target
            intermediate_item (TraceableItem): Intermediate item that links the given source items to the given target
                items
        """
        for source_id in source_ids:
            if source_id not in source_to_links_map:
                source_to_links_map[source_id] = {}
            source_to_links_map[source_id][intermediate_item] = targets

    def _store_source_via_intermediate(self, linked_items, *args):
        """ Stores row(s) for a source, linking targets via intermediates

        Args:
            linked_items (dict): Mapping of all intermediate IDs to the list of sets of target items per target

        Returns:
            int: Number of rows that have been added with a duplicate source ID
        """
        duplicate_source_count = 0
        if self['splitintermediates']:
            for intermediate, targets in linked_items.items():
                self._store_row_with_intermediate({intermediate: targets}, *args)
            duplicate_source_count += len(linked_items) - 1
        else:
            self._store_row_with_intermediate(linked_items, *args)
        return duplicate_source_count

    def _store_row_with_intermediate(self, linked_items, rows, source, empty_right_cells, app):
        """ Stores a row for a source, linking targets via one or all intermediates

        Args:
            linked_items (dict): Mapping of one or all intermediate IDs to the list of sets of target items per target
            rows (Rows): Rows namedtuple object to extend
            source (TraceableItem): Source item
            empty_right_cells (list): List of empty lists to fill with intermediates items, followed by target items
            app (sphinx.application.Sphinx): Sphinx application object
        """
        right_cells = deepcopy(empty_right_cells)
        self.add_all_targets(right_cells, linked_items)
        self._store_data(rows, source, right_cells, True, app)

    def _store_data(self, rows, source, right_cells, covered, app):
        """ Stores the data in one or more rows in the given Rows object.

        Note that merging and removing cells happens in a later stage.

        Args:
            rows (Rows): Rows namedtuple object to extend
            source (TraceableItem|nodes.paragraph): Traceable source item or paragraph with link to it
            right_cells (list): List of lists with intermediate or target items or paragraphs with a link to them
            covered (bool): True if the row shall be stored in the covered attribute, False for uncovered attribute
            app (sphinx.application.Sphinx): Sphinx application object
        """
        source_attribute_cells = self._create_cells_for_attributes(source, self['sourceattributes'])
        has_intermediate = bool(self['intermediate'])
        intermediate_items = []
        if has_intermediate:
            intermediate_items = right_cells.pop(0)
        targets_per_target = right_cells

        new_rows = []
        number_of_rows = 1
        if self['splittargets']:
            number_of_rows = max([1] + [len(targets) for targets in targets_per_target])
        for row_idx in range(number_of_rows):
            row = nodes.row()

            # source
            row += self._create_cell_for_items([source], app)
            # source attributes
            for cell in source_attribute_cells:
                row += copy(cell)
            # intermediate
            if has_intermediate:
                if intermediate_items:
                    row += self._create_cell_for_items(intermediate_items, app)
                else:
                    row += nodes.entry('')
            # targets
            for target_items in targets_per_target:
                items = [nodes.paragraph('')]
                if number_of_rows == 1 and target_items:
                    items = target_items
                elif row_idx < len(target_items):
                    items = [target_items[row_idx]]
                row += self._create_cell_for_items(items, app)
            # target attributes
            target_attribute_cells = []
            if self['targetattributes']:
                if targets_per_target[-1]:
                    target_item = targets_per_target[-1][row_idx]
                else:
                    target_item = nodes.paragraph('')
                target_attribute_cells = self._create_cells_for_attributes(target_item, self['targetattributes'])
            row += target_attribute_cells

            new_rows.append(row)

        if covered:
            rows.counters[0] += 1
            rows.covered.extend(new_rows)
            rows.sorted.extend(new_rows)
        else:
            rows.counters[1] += 1
            rows.uncovered.extend(new_rows)
            if not self['onlycovered']:
                rows.sorted.extend(new_rows)

    def _add_target_items(self, target_cells, target_items):
        """ Stores target items after filtering by target option.

        Returns whether the source has been covered or not.

        Args:
            target_cells (list): List of empty lists to fill
            target_items (list): List of potential target items

        Returns:
            bool: True if a target item has been stored, False otherwise
        """
        covered = False
        for idx, target_regex in enumerate(self['target']):
            for target in target_items:
                if re.match(target_regex, target.get_id()):
                    target_cells[idx].append(target)
                    covered = True
        return covered

    def _create_cell_for_items(self, cell_data, app):
        """ Creates a cell with one or more links, creating the link first in case a traceable item is given.

        Args:
            cell_data (list): List of nodes and/or TraceableItems to add as links to the cell
            app (sphinx.application.Sphinx): Sphinx application object

        Returns:
            nodes.entry: Cell filled with one or more links to items
        """
        cell = nodes.entry('')
        for entry in cell_data:
            if isinstance(entry, nodes.Node):
                cell += entry
            else:
                cell += self.make_internal_item_ref(app, entry.get_id())
        return cell

    def _create_cells_for_attributes(self, item, attributes):
        """ Creates a cell with the item's attribute value for each attribute in the given list.

        Args:
            item (TraceableItem): TraceableItem instance
            attributes (list): List of attributes (str)

        Returns:
            list[nodes.entry]: Cells filled with attribute values for the given item
        """
        cells = []
        for attr in attributes:
            cells.append(self._create_cell_for_attribute(item, attr))
        return cells

    @staticmethod
    def _create_cell_for_attribute(item, attribute):
        """ Creates a cell with the item's attribute value the given attribute.

        Args:
            item (TraceableItem): TraceableItem instance
            attribute (str): Attribute for which to get the value from the given item

        Returns:
            nodes.entry: Cell filled with attribute value for the given item
        """
        cell = nodes.entry('')
        if not isinstance(item, nodes.paragraph):
            attribute_value = item.get_attribute(attribute)
            cell += nodes.paragraph('', attribute_value)
        return cell


class ItemMatrixDirective(TraceableBaseDirective):
    """
    Directive to generate a matrix of item cross-references, based on
    a given set of relationship types.

    Syntax::

      .. item-matrix:: title
         :target: regexp
         :source: regexp
         :intermediate: regexp
         :<<attribute>>: regexp
         :targettitle: Target column header(s)
         :sourcetitle: Source column header
         :intermediatetitle: Intermediate column header
         :type: <<relationship>> ...
         :sourcetype: <<relationship>> ...
         :sourceattributes: <<attribute>> ...
         :targetattributes: <<attribute>> ...
         :hidesource:
         :hidetarget:
         :splitintermediates:
         :splittargets:
         :group: top | bottom
         :onlycovered:
         :stats:
         :nocaptions:
         :onlycaptions:
    """
    # Optional argument: title (whitespace allowed)
    optional_arguments = 1
    # Options
    option_spec = {
        'class': directives.class_option,
        'target': directives.unchanged,
        'source': directives.unchanged,
        'intermediate': directives.unchanged,
        'targettitle': directives.unchanged,
        'sourcetitle': directives.unchanged,
        'intermediatetitle': directives.unchanged,
        'type': directives.unchanged,  # relationship types separated by space
        'sourcetype': directives.unchanged,  # relationship types separated by space
        'sourceattributes': directives.unchanged,  # attributes separated by space
        'targetattributes': directives.unchanged,  # attributes separated by space
        'hidesource': directives.flag,
        'hidetarget': directives.flag,
        'splitintermediates': directives.flag,
        'splittargets': directives.flag,
        'group': group_choice,
        'onlycovered': directives.flag,
        'coveredintermediates': directives.flag,
        'stats': directives.flag,
        'nocaptions': directives.flag,
        'onlycaptions': directives.flag,
    }
    # Content disallowed
    has_content = False

    def run(self):
        env = self.state.document.settings.env
        app = env.app

        node = ItemMatrix('')
        node['document'] = env.docname
        node['line'] = self.lineno

        if self.options.get('class'):
            node.get('classes').extend(self.options.get('class'))

        self.process_title(node, 'Traceability matrix of items')

        self.add_found_attributes(node)

        self.process_options(
            node,
            {
                'target':            {'default': ['']},
                'intermediate':      {'default': ''},
                'source':            {'default': ''},
                'targettitle':       {'default': ['Target'], 'delimiter': ','},
                'sourcetitle':       {'default': 'Source'},
                'intermediatetitle': {'default': ''},
                'type':              {'default': ''},
                'sourcetype':        {'default': []},
            },
        )

        if node['intermediate'] and ' | ' not in node['type']:
            raise TraceabilityException("The :intermediate: option is used, expected at least two relationships "
                                        "separated by ' | ' in the :type: option; got {!r}".format(node['type']),
                                        docname=env.docname)

        # Process ``group`` option, given as a string that is either top or bottom or empty ().
        node['group'] = self.options.get('group', '')

        number_of_targets = len(node['target'])
        number_of_targettitles = len(node['targettitle'])
        if number_of_targets != number_of_targettitles:
            raise TraceabilityException(
                "Item-matrix directive should have the same number of values for the options 'target' and "
                "'targettitle'. Got target: {targets} and targettitle: {titles}"
                .format(targets=node['target'], titles=node['targettitle']),
                docname=env.docname)

        if node['type']:
            self.check_relationships(node['type'].replace(' | ', ' ').split(' '), env)
        self.check_relationships(node['sourcetype'], env)

        self.add_attributes(node, 'sourceattributes', [])
        self.add_attributes(node, 'targetattributes', [])
        if node['targetattributes'] and len(node['target']) > 1:
            node['targetattributes'] = []
            raise TraceabilityException(
                "Item-matrix directive cannot combine 'targetattributes' with more than one 'target'; "
                "ignoring 'targetattributes' option",
                docname=env.docname)

        self.check_option_presence(node, 'hidesource')
        self.check_option_presence(node, 'hidetarget')
        self.check_option_presence(node, 'splitintermediates')
        self.check_option_presence(node, 'splittargets')
        self.check_option_presence(node, 'onlycovered')
        self.check_option_presence(node, 'coveredintermediates')
        self.check_option_presence(node, 'stats')

        if node['targetattributes']:
            node['splittargets'] = True

        self.check_caption_flags(node, app.config.traceability_matrix_no_captions)

        return [node]<|MERGE_RESOLUTION|>--- conflicted
+++ resolved
@@ -130,14 +130,8 @@
         top_node += table
         self.replace_self(top_node)
 
-<<<<<<< HEAD
-    def _build_table_body(self, rows, group):
-        """ Creates the table body and fills it with rows, grouping when desired
-=======
-    @staticmethod
-    def _build_table_body(rows, group, onlycovered):
+    def _build_table_body(self, rows, group, onlycovered):
         """ Creates the table body and fills it with rows, grouping and excluding uncovered source items when desired
->>>>>>> ddbcf85c
 
         Args:
             rows (Rows): Rows namedtuple object
