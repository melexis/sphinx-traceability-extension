--- conflicted
+++ resolved
@@ -353,15 +353,9 @@
         if regex == '':
             return True
         try:
-<<<<<<< HEAD
-            return pattern.match(self.identifier)
+            return regex.match(self.identifier)
         except AttributeError:
-            return re.match(pattern, self.identifier)
-=======
-            return regex.match(self.id)
-        except AttributeError:
-            return re.match(regex, self.id)
->>>>>>> 5dd81a94
+            return re.match(regex, self.identifier)
 
     def attributes_match(self, attributes):
         ''' Checks if item matches a given set of attributes.
