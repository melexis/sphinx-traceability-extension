'''
Storage classes for traceability plugin
'''

<<<<<<< HEAD
import json
import collections
=======
import re
>>>>>>> 19819f5e


class MultipleTraceabilityExceptions(Exception):
    '''
    Multiple exceptions for traceability plugin
    '''
    def __init__(self, errors):
        '''
        Constructor for multiple traceability exceptions
        '''
        self.errors = errors

    def iter(self):
        '''Iterator for multiple exceptions'''
        return self.errors


class TraceabilityException(Exception):
    '''
    Exception for traceability plugin
    '''
    def __init__(self, message, docname=''):
        '''
        Constructor for traceability exception

        Args:
            message (str): Message for the exception
            docname (str): Name of the document triggering the exception
        '''
        super(TraceabilityException, self).__init__(message)
        self.docname = docname

    def get_document(self):
        '''
        Get document in which error occured

        Returns:
            str: The name of the document in which the error occured
        '''
        return self.docname


class TraceableCollection(object):
    '''
    Storage for a collection of TraceableItems
    '''

    NO_RELATION_STR = ''

    def __init__(self):
        '''Initializer for container of traceable items'''
        self.relations = {}
        self.items = {}

    def add_relation_pair(self, forward, reverse=NO_RELATION_STR):
        '''
        Add a relation pair to the collection

        Args:
            forward (str): Keyword for the forward relation
            reverse (str): Keyword for the reverse relation, or NO_RELATION_STR for external relations
        '''
        # Link forward to reverse relation
        self.relations[forward] = reverse
        # Link reverse to forward relation
        if reverse != self.NO_RELATION_STR:
            self.relations[reverse] = forward

    def get_reverse_relation(self, forward):
        '''
        Get the matching reverse relation

        Args:
            forward (str): Keyword for the forward relation
        Returns:
            str: Keyword for the matching reverse relation, or None
        '''
        if forward in self.relations:
            return self.relations[forward]
        return None

    def iter_relations(self):
        '''
        Iterate over available relations: sorted

        Returns:
            Sorted iterator over available relations in the collection
        '''
        return sorted(self.relations.keys())

    def add_item(self, item):
        '''
        Add a TraceableItem to the list

        Args:
            item (TraceableItem): Traceable item to add
        '''
        itemid = item.get_id()
        # If the item already exists ...
        if itemid in self.items:
            olditem = self.items[itemid]
            # ... and it's not a placeholder, log an error
            if not olditem.placeholder:
                raise TraceabilityException('duplicating {itemid}'.format(itemid=itemid), item.get_document())
            # ... otherwise, update the item with new content
            else:
                olditem.update(item)
        # Otherwise (item doesn't exist), add it
        else:
            self.items[item.get_id()] = item

    def get_item(self, itemid):
        '''
        Get a TraceableItem from the list

        Args:
            itemid (str): Identification of traceable item to get
        Returns:
            TraceableItem: Object for traceable item
        '''
        if self.has_item(itemid):
            return self.items[itemid]
        return None

    def iter_items(self):
        '''
        Iterate over items: sorted identification

        Returns:
            Sorted iterator over identification of the items in the collection
        '''
        return sorted(self.items.keys())

    def has_item(self, itemid):
        '''
        Verify if a item with given id is in the collection

        Args:
            itemid (str): Identification of item to look for
        Returns:
            bool: True if the given itemid is in the collection, false otherwise
        '''
        return itemid in self.items

    def add_relation(self, sourceid, relation, targetid):
        '''
        Add relation between two items

        The function adds the forward and the automatic reverse relation.

        Args:
            sourceid (str): ID of the source item
            relation (str): Relation between source and target item
            targetid (str): ID of the target item
        '''
        # Fail if source item is unknown
        if sourceid not in self.items:
            raise ValueError('Source item {name} not known'.format(name=sourceid))
        source = self.items[sourceid]
        # Error if relation is unknown
        if relation not in self.relations:
            raise TraceabilityException('Relation {name} not known'.format(name=relation), source.get_document())
        # Add forward relation
        source.add_target(relation, targetid)
        # When reverse relation exists, continue to create/adapt target-item
        reverse_relation = self.get_reverse_relation(relation)
        if reverse_relation:
            # Add placeholder if target item is unknown
            if targetid not in self.items:
                tgt = TraceableItem(targetid, True)
                self.add_item(tgt)
            # Add reverse relation to target-item
            self.items[targetid].add_target(reverse_relation, sourceid, implicit=True)

    def export(self, docname, fname):
        '''
        Export collection content

        Args:
            docname (str): Document to export
            fname (str): Path to the json file to export
        '''
        with open(fname, 'w') as outfile:
            for itemid in self.items:
                item = self.get_item(itemid)
                if item.get_document() != docname:
                    continue
                item.export(outfile)

    def self_test(self, docname=None):
        '''
        Perform self test on collection content

        Args:
            docname (str): Document on which to run the self test, None for all.
        '''
        errors = []
        # Having no valid relations, is invalid
        if not self.relations:
            raise TraceabilityException('No relations configured', 'configuration')
        # Validate each item
        for itemid in self.items:
            item = self.get_item(itemid)
            # Only for relevant items, filtered on document name
            if docname is not None and item.get_document() != docname and item.get_document() is not None:
                continue
            # On item level
            try:
                item.self_test()
            except TraceabilityException as e:
                errors.append(e)
            # targetted items shall exist, with automatic reverse relation
            for relation in self.relations:
                # Exception: no reverse relation (external links)
                rev_relation = self.get_reverse_relation(relation)
                if rev_relation == self.NO_RELATION_STR:
                    continue
                for tgt in item.iter_targets(relation):
                    # Target item exists?
                    if tgt not in self.items:
                        errors.append(TraceabilityException('''{source} {relation} {target},
                                      but {target} is not known'''.format(source=itemid,
                                                                          relation=relation,
                                                                          target=tgt),
                                      item.get_document()))
                        continue
                    # Reverse relation exists?
                    target = self.get_item(tgt)
                    if itemid not in target.iter_targets(rev_relation):
                        errors.append(TraceabilityException('''No automatic reverse relation:
                                      {source} {relation} {target}'''.format(source=tgt,
                                                                             relation=rev_relation,
                                                                             target=itemid),
                                      item.get_document()))
        if errors:
            raise MultipleTraceabilityExceptions(errors)

    def __str__(self):
        '''
        Convert object to string
        '''
        retval = 'Available relations:'
        for relation in self.relations:
            reverse = self.get_reverse_relation(relation)
            retval += '\t{forward}: {reverse}\n'.format(forward=relation, reverse=reverse)
        for itemid in self.items:
            retval += str(self.items[itemid])
        return retval

    def are_related(self, sourceid, relations, targetid):
        '''
        Check if 2 items are related using a list of relationships

        Placeholders are excluded

        Args:
            - sourceid (str): id of the source item
            - relations (list): list of relations, empty list for wildcard
            - targetid (str): id of the target item
        Returns:
            (boolean) True if both items are related through the given relationships, false otherwise
        '''
        if sourceid not in self.items:
            return False
        source = self.items[sourceid]
        if not source or source.is_placeholder():
            return False
        if targetid not in self.items:
            return False
        target = self.items[targetid]
        if not target or target.is_placeholder():
            return False
        if not relations:
            relations = self.iter_relations()
        return self.items[sourceid].is_related(relations, targetid)

    def get_matches(self, regex):
        '''
        Get all items that match a given regular expression

        Placeholders are excluded

        Args:
            - regex (str): Regex to match the items in this collection against
        Returns:
            A sorted list of item-id's matching the given regex
        '''
        matches = []
        for itemid in self.items:
            if self.items[itemid].is_placeholder():
                continue
            if self.items[itemid].is_match(regex):
                matches.append(itemid)
        matches.sort()
        return matches


class TraceableItem(object):
    '''
    Storage for a traceable documentation item
    '''

    STRING_TEMPLATE = 'Item {identification}\n'

    def __init__(self, itemid, placeholder=False):
        '''
        Initialize a new traceable item

        Args:
            itemid (str): Item identification
            placeholder (bool): Internal use only
        '''
        self.id = itemid
        self.explicit_relations = {}
        self.implicit_relations = {}
        self.placeholder = placeholder
        self.docname = None
        self.lineno = None
        self.node = None
        self.caption = None
        self.content = None

    def update(self, other):
        '''
        Update item with new object

        Store the sum of both objects
        '''
        if self.id != other.id:
            raise ValueError('Update error {old} vs {new}'.format(old=self.id, new=other.id))
        for relation in other.explicit_relations.keys():
            if relation not in self.explicit_relations:
                self.explicit_relations[relation] = []
            self.explicit_relations[relation].extend(other.explicit_relations[relation])
        for relation in other.implicit_relations.keys():
            if relation not in self.implicit_relations:
                self.implicit_relations[relation] = []
            self.implicit_relations[relation].extend(other.implicit_relations[relation])
        # Remainder of fields: update if they improve quality of the item
        if not other.placeholder:
            self.placeholder = False
        if other.docname is not None:
            self.docname = other.docname
        if other.lineno is not None:
            self.lineno = other.lineno
        if other.node is not None:
            self.node = other.node
        if other.caption is not None:
            self.caption = other.caption
        if other.content is not None:
            self.content = other.content

    def get_id(self):
        '''
        Getter for item identification

        Returns:
            str: item identification
        '''
        return self.id

    def is_placeholder(self):
        '''
        Getter for item being a placeholder or not

        Returns:
            bool: True if the item is a placeholder, false otherwise.
        '''
        return self.placeholder

    def set_document(self, docname, lineno=0):
        '''
        Set location in document

        Args:
            docname (str): Path to docname
            lineno (int): Line number in given document
        '''
        self.docname = docname
        self.lineno = lineno

    def get_document(self):
        '''
        Get location in document

        Returns:
            str: Path to docname
        '''
        return self.docname

    def get_line_number(self):
        '''
        Get line number in document

        Returns:
            int: Line number in given document
        '''
        return self.lineno

    def bind_node(self, node):
        '''
        Bind to node

        Args:
            node (node): Docutils node object
        '''
        self.node = node

    def get_node(self):
        '''
        Get the node to which the object is bound

        Returns:
            node: Docutils node object
        '''
        return self.node

    def set_caption(self, caption):
        '''
        Set short description of the item

        Args:
            caption (str): Short description of the item
        '''
        self.caption = caption

    def get_caption(self):
        '''
        Get short description of the item

        Returns:
            str: Short description of the item
        '''
        return self.caption

    def set_content(self, content):
        '''
        Set content of the item

        Args:
            content (str): Content of the item
        '''
        self.content = content

    def get_content(self):
        '''
        Get content of the item

        Returns:
            str: Content of the item
        '''
        return self.content

    def _add_target(self, database, relation, target):
        '''
        Add a relation to another traceable item

        Args:
            relation (str): Name of the relation
            target (str): Item identification of the targetted traceable item
            database (dict): Dictionary to add the relation to
        '''
        if relation not in database:
            database[relation] = []
        if target not in database[relation]:
            database[relation].append(target)

    def _remove_target(self, database, relation, target):
        '''
        Delete a relation to another traceable item

        Args:
            relation (str): Name of the relation
            target (str): Item identification of the targetted traceable item
            database (dict): Dictionary to remove the relation from
        '''
        if relation in database:
            if target in database[relation]:
                database[relation].remove(target)

    def add_target(self, relation, target, implicit=False):
        '''
        Add a relation to another traceable item

        Note: using this API, the automatic reverse relation is not created. Adding the relation
        through the TraceableItemCollection class performs the adding of automatic reverse
        relations.

        Args:
            relation (str): Name of the relation
            target (str): Item identification of the targetted traceable item
            implicit (bool): If true, an explicitely expressed relation is added here. If false, an implicite
                             (e.g. automatic reverse) relation is added here.
        '''
        # When target is the item itself, it is an error: no circular relationships
        if self.get_id() == target:
            raise TraceabilityException('Error: circular relationship {src} {rel} {tgt}'.format(src=self.get_id(),
                                                                                                rel=relation,
                                                                                                tgt=target),
                                        self.get_document())
        # When relation is already explicit, we shouldn't add. It is an error.
        if relation in self.explicit_relations and target in self.explicit_relations[relation]:
            raise TraceabilityException('Error: duplicating {src} {rel} {tgt}'.format(src=self.get_id(),
                                                                                      rel=relation,
                                                                                      tgt=target),
                                        self.get_document())
        # When relation is already implicit, we shouldn't add. When relation-to-add is explicit, it should move
        # from implicit to explicit.
        elif relation in self.implicit_relations and target in self.implicit_relations[relation]:
            if implicit is False:
                self._remove_target(self.implicit_relations, relation, target)
                self._add_target(self.explicit_relations, relation, target)
        # Otherwise it is a new relation, and we add to the selected database
        else:
            if implicit is False:
                database = self.explicit_relations
            else:
                database = self.implicit_relations
            self._add_target(database, relation, target)

    def remove_targets(self, targetid, explicit=False, implicit=True):
        '''
        Remove any relation to given target item

        Args:
            targetid (str): Identification of the target items to remove
            explicit (bool): If true, explicitely expressed relations to given target are removed.
            implicit (bool): If true, implicitely expressed relations to given target are removed.
        '''
        if explicit is True:
            for relation in self.explicit_relations.keys():
                if targetid in self.explicit_relations[relation]:
                    self.explicit_relations[relation].remove(targetid)
        if implicit is True:
            for relation in self.implicit_relations.keys():
                if targetid in self.implicit_relations[relation]:
                    self.implicit_relations[relation].remove(targetid)

    def iter_targets(self, relation, explicit=True, implicit=True):
        '''
        Get a sorted list of targets to other traceable item(s)

        Args:
            relation (str): Name of the relation
            explicit (bool): If true, explicitely expressed relations are included in the returned list.
            implicit (bool): If true, implicitely expressed relations are included in the returned list.
        '''
        relations = []
        if explicit is True:
            if relation in self.explicit_relations.keys():
                relations.extend(self.explicit_relations[relation])
        if implicit is True:
            if relation in self.implicit_relations.keys():
                relations.extend(self.implicit_relations[relation])
        relations.sort()
        return relations

    def iter_relations(self):
        '''
        Iterate over available relations: sorted

        Returns:
            Sorted iterator over available relations in the item
        '''
        return sorted(list(self.explicit_relations) + list(self.implicit_relations.keys()))

    def __str__(self, explicit=True, implicit=True):
        '''
        Convert object to string
        '''
        retval = self.STRING_TEMPLATE.format(identification=self.get_id())
        retval += '\tPlaceholder: {placeholder}\n'.format(placeholder=self.is_placeholder())
        for relation in self.explicit_relations:
            retval += '\tExplicit {relation}\n'.format(relation=relation)
            for tgtid in self.explicit_relations[relation]:
                retval += '\t\t{target}\n'.format(target=tgtid)
        for relation in self.implicit_relations:
            retval += '\tImplicit {relation}\n'.format(relation=relation)
            for tgtid in self.implicit_relations[relation]:
                retval += '\t\t{target}\n'.format(target=tgtid)
        return retval

<<<<<<< HEAD
    def export(self, fhandle):
        '''
        Export to json file

        Args:
            fhandle (FILE): File handle to which to export
        '''
        duplicates = {}
        for relation in self.iter_relations():
            tgts = self.iter_targets(relation)
            duplicates[relation] = [tgt for tgt, count in collections.Counter(tgts).items() if count > 1]
        data = {'a) id': self.get_id(),
                'b) placeholder': self.is_placeholder(),
                'c) caption': self.get_caption(),
                'd) explicit tgts': self.explicit_relations,
                'e) implicit tgts': self.implicit_relations,
                'f) duplicate tgts': duplicates}
        json.dump(data, fhandle, indent=4, sort_keys=True)
=======
    def is_match(self, regex):
        '''
        Check if item matches a given regular expression

        Args:
            - regex (str): Regex to match the given item against
        Returns:
            (boolean) True if the given regex matches the item identification
        '''
        return re.match(regex, self.get_id())

    def is_related(self, relations, targetid):
        '''
        Check if a given item is related using a list of relationships

        Args:
            - relations (list): list of relations
            - targetid (str): id of the target item
        Returns:
            (boolean) True if given item is related through the given relationships, false otherwise
        '''
        related = False
        for relation in relations:
            if targetid in self.iter_targets(relation, explicit=True, implicit=True):
                related = True
        return related
>>>>>>> 19819f5e

    def self_test(self):
        '''
        Perform self test on collection content
        '''
        # Item should not be a placeholder
        if self.is_placeholder():
            raise TraceabilityException('item {item} is not defined'.format(item=self.get_id()), self.get_document())
        # Item should hold a reference to a document
        if self.get_document() is None:
            raise TraceabilityException('item {item} has no reference to source document'.format(item=self.get_id()))
        # Targets should have no duplicates
        for relation in self.iter_relations():
            tgts = self.iter_targets(relation)
            cnt_duplicate = len(tgts) - len(set(tgts))
            if cnt_duplicate != 0:
                raise TraceabilityException('{cnt} duplicate target(s) found for {item} {relation})'
                                            .format(cnt=cnt_duplicate, item=self.get_id(), relation=relation),
                                            self.get_document())<|MERGE_RESOLUTION|>--- conflicted
+++ resolved
@@ -2,12 +2,9 @@
 Storage classes for traceability plugin
 '''
 
-<<<<<<< HEAD
 import json
 import collections
-=======
 import re
->>>>>>> 19819f5e
 
 
 class MultipleTraceabilityExceptions(Exception):
@@ -590,7 +587,33 @@
                 retval += '\t\t{target}\n'.format(target=tgtid)
         return retval
 
-<<<<<<< HEAD
+    def is_match(self, regex):
+        '''
+        Check if item matches a given regular expression
+
+        Args:
+            - regex (str): Regex to match the given item against
+        Returns:
+            (boolean) True if the given regex matches the item identification
+        '''
+        return re.match(regex, self.get_id())
+
+    def is_related(self, relations, targetid):
+        '''
+        Check if a given item is related using a list of relationships
+
+        Args:
+            - relations (list): list of relations
+            - targetid (str): id of the target item
+        Returns:
+            (boolean) True if given item is related through the given relationships, false otherwise
+        '''
+        related = False
+        for relation in relations:
+            if targetid in self.iter_targets(relation, explicit=True, implicit=True):
+                related = True
+        return related
+
     def export(self, fhandle):
         '''
         Export to json file
@@ -609,34 +632,6 @@
                 'e) implicit tgts': self.implicit_relations,
                 'f) duplicate tgts': duplicates}
         json.dump(data, fhandle, indent=4, sort_keys=True)
-=======
-    def is_match(self, regex):
-        '''
-        Check if item matches a given regular expression
-
-        Args:
-            - regex (str): Regex to match the given item against
-        Returns:
-            (boolean) True if the given regex matches the item identification
-        '''
-        return re.match(regex, self.get_id())
-
-    def is_related(self, relations, targetid):
-        '''
-        Check if a given item is related using a list of relationships
-
-        Args:
-            - relations (list): list of relations
-            - targetid (str): id of the target item
-        Returns:
-            (boolean) True if given item is related through the given relationships, false otherwise
-        '''
-        related = False
-        for relation in relations:
-            if targetid in self.iter_targets(relation, explicit=True, implicit=True):
-                related = True
-        return related
->>>>>>> 19819f5e
 
     def self_test(self):
         '''
