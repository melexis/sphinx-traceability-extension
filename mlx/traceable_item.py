--- conflicted
+++ resolved
@@ -5,305 +5,7 @@
 import json
 import collections
 import re
-<<<<<<< HEAD
-
-
-class MultipleTraceabilityExceptions(Exception):
-    '''
-    Multiple exceptions for traceability plugin
-    '''
-    def __init__(self, errors):
-        '''
-        Constructor for multiple traceability exceptions
-        '''
-        self.errors = errors
-
-    def iter(self):
-        '''Iterator for multiple exceptions'''
-        return self.errors
-
-
-class TraceabilityException(Exception):
-    '''
-    Exception for traceability plugin
-    '''
-    def __init__(self, message, docname=''):
-        '''
-        Constructor for traceability exception
-
-        Args:
-            message (str): Message for the exception
-            docname (str): Name of the document triggering the exception
-        '''
-        super(TraceabilityException, self).__init__(message)
-        self.docname = docname
-
-    def get_document(self):
-        '''
-        Get document in which error occured
-
-        Returns:
-            str: The name of the document in which the error occured
-        '''
-        return self.docname
-
-
-class TraceableCollection(object):
-    '''
-    Storage for a collection of TraceableItems
-    '''
-
-    NO_RELATION_STR = ''
-
-    def __init__(self):
-        '''Initializer for container of traceable items'''
-        self.relations = {}
-        self.items = {}
-
-    def add_relation_pair(self, forward, reverse=NO_RELATION_STR):
-        '''
-        Add a relation pair to the collection
-
-        Args:
-            forward (str): Keyword for the forward relation
-            reverse (str): Keyword for the reverse relation, or NO_RELATION_STR for external relations
-        '''
-        # Link forward to reverse relation
-        self.relations[forward] = reverse
-        # Link reverse to forward relation
-        if reverse != self.NO_RELATION_STR:
-            self.relations[reverse] = forward
-
-    def get_reverse_relation(self, forward):
-        '''
-        Get the matching reverse relation
-
-        Args:
-            forward (str): Keyword for the forward relation
-        Returns:
-            str: Keyword for the matching reverse relation, or None
-        '''
-        if forward in self.relations:
-            return self.relations[forward]
-        return None
-
-    def iter_relations(self):
-        '''
-        Iterate over available relations: sorted
-
-        Returns:
-            Sorted iterator over available relations in the collection
-        '''
-        return sorted(self.relations.keys())
-
-    def add_item(self, item):
-        '''
-        Add a TraceableItem to the list
-
-        Args:
-            item (TraceableItem): Traceable item to add
-        '''
-        itemid = item.get_id()
-        # If the item already exists ...
-        if itemid in self.items:
-            olditem = self.items[itemid]
-            # ... and it's not a placeholder, log an error
-            if not olditem.placeholder:
-                raise TraceabilityException('duplicating {itemid}'.format(itemid=itemid), item.get_document())
-            # ... otherwise, update the item with new content
-            else:
-                olditem.update(item)
-        # Otherwise (item doesn't exist), add it
-        else:
-            self.items[item.get_id()] = item
-
-    def get_item(self, itemid):
-        '''
-        Get a TraceableItem from the list
-
-        Args:
-            itemid (str): Identification of traceable item to get
-        Returns:
-            TraceableItem: Object for traceable item
-        '''
-        if self.has_item(itemid):
-            return self.items[itemid]
-        return None
-
-    def iter_items(self):
-        '''
-        Iterate over items: sorted identification
-
-        Returns:
-            Sorted iterator over identification of the items in the collection
-        '''
-        return sorted(self.items.keys())
-
-    def has_item(self, itemid):
-        '''
-        Verify if a item with given id is in the collection
-
-        Args:
-            itemid (str): Identification of item to look for
-        Returns:
-            bool: True if the given itemid is in the collection, false otherwise
-        '''
-        return itemid in self.items
-
-    def add_relation(self, sourceid, relation, targetid):
-        '''
-        Add relation between two items
-
-        The function adds the forward and the automatic reverse relation.
-
-        Args:
-            sourceid (str): ID of the source item
-            relation (str): Relation between source and target item
-            targetid (str): ID of the target item
-        '''
-        # Fail if source item is unknown
-        if sourceid not in self.items:
-            raise ValueError('Source item {name} not known'.format(name=sourceid))
-        source = self.items[sourceid]
-        # Error if relation is unknown
-        if relation not in self.relations:
-            raise TraceabilityException('Relation {name} not known'.format(name=relation), source.get_document())
-        # Add forward relation
-        source.add_target(relation, targetid)
-        # When reverse relation exists, continue to create/adapt target-item
-        reverse_relation = self.get_reverse_relation(relation)
-        if reverse_relation:
-            # Add placeholder if target item is unknown
-            if targetid not in self.items:
-                tgt = TraceableItem(targetid, True)
-                self.add_item(tgt)
-            # Add reverse relation to target-item
-            self.items[targetid].add_target(reverse_relation, sourceid, implicit=True)
-
-    def export(self, docname, fname):
-        '''
-        Export collection content
-
-        Args:
-            docname (str): Document to export
-            fname (str): Path to the json file to export
-        '''
-        with open(fname, 'w') as outfile:
-            for itemid in self.items:
-                item = self.get_item(itemid)
-                if item.get_document() != docname:
-                    continue
-                item.export(outfile)
-
-    def self_test(self, docname=None):
-        '''
-        Perform self test on collection content
-
-        Args:
-            docname (str): Document on which to run the self test, None for all.
-        '''
-        errors = []
-        # Having no valid relations, is invalid
-        if not self.relations:
-            raise TraceabilityException('No relations configured', 'configuration')
-        # Validate each item
-        for itemid in self.items:
-            item = self.get_item(itemid)
-            # Only for relevant items, filtered on document name
-            if docname is not None and item.get_document() != docname and item.get_document() is not None:
-                continue
-            # On item level
-            try:
-                item.self_test()
-            except TraceabilityException as e:
-                errors.append(e)
-            # targetted items shall exist, with automatic reverse relation
-            for relation in self.relations:
-                # Exception: no reverse relation (external links)
-                rev_relation = self.get_reverse_relation(relation)
-                if rev_relation == self.NO_RELATION_STR:
-                    continue
-                for tgt in item.iter_targets(relation):
-                    # Target item exists?
-                    if tgt not in self.items:
-                        errors.append(TraceabilityException('''{source} {relation} {target},
-                                      but {target} is not known'''.format(source=itemid,
-                                                                          relation=relation,
-                                                                          target=tgt),
-                                      item.get_document()))
-                        continue
-                    # Reverse relation exists?
-                    target = self.get_item(tgt)
-                    if itemid not in target.iter_targets(rev_relation):
-                        errors.append(TraceabilityException('''No automatic reverse relation:
-                                      {source} {relation} {target}'''.format(source=tgt,
-                                                                             relation=rev_relation,
-                                                                             target=itemid),
-                                      item.get_document()))
-        if errors:
-            raise MultipleTraceabilityExceptions(errors)
-
-    def __str__(self):
-        '''
-        Convert object to string
-        '''
-        retval = 'Available relations:'
-        for relation in self.relations:
-            reverse = self.get_reverse_relation(relation)
-            retval += '\t{forward}: {reverse}\n'.format(forward=relation, reverse=reverse)
-        for itemid in self.items:
-            retval += str(self.items[itemid])
-        return retval
-
-    def are_related(self, sourceid, relations, targetid):
-        '''
-        Check if 2 items are related using a list of relationships
-
-        Placeholders are excluded
-
-        Args:
-            - sourceid (str): id of the source item
-            - relations (list): list of relations, empty list for wildcard
-            - targetid (str): id of the target item
-        Returns:
-            (boolean) True if both items are related through the given relationships, false otherwise
-        '''
-        if sourceid not in self.items:
-            return False
-        source = self.items[sourceid]
-        if not source or source.is_placeholder():
-            return False
-        if targetid not in self.items:
-            return False
-        target = self.items[targetid]
-        if not target or target.is_placeholder():
-            return False
-        if not relations:
-            relations = self.iter_relations()
-        return self.items[sourceid].is_related(relations, targetid)
-
-    def get_matches(self, regex):
-        '''
-        Get all items that match a given regular expression
-
-        Placeholders are excluded
-
-        Args:
-            - regex (str): Regex to match the items in this collection against
-        Returns:
-            A sorted list of item-id's matching the given regex
-        '''
-        matches = []
-        for itemid in self.items:
-            if self.items[itemid].is_placeholder():
-                continue
-            if self.items[itemid].is_match(regex):
-                matches.append(itemid)
-        matches.sort()
-        return matches
-=======
 from mlx.traceability_exception import TraceabilityException
->>>>>>> 0181ea55
 
 
 class TraceableItem(object):
