--- conflicted
+++ resolved
@@ -3,10 +3,6 @@
 from setuptools import setup, find_packages
 
 project_url = 'https://github.com/melexis/sphinx-traceability-extension'
-<<<<<<< HEAD
-version = '2.12.0'
-=======
->>>>>>> 8aa60058
 
 requires = ['Sphinx>=0.6', 'docutils', 'natsort']
 
