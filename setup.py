--- conflicted
+++ resolved
@@ -25,10 +25,7 @@
     dynamic="version",
     url=project_url,
     license='GPL-3.0',
-<<<<<<< HEAD
-=======
     license_files=['LICENSE.txt'],
->>>>>>> 45608622
     author='Melexis',
     author_email='jce@melexis.com',
     description='Sphinx traceability extension (Melexis fork)',
