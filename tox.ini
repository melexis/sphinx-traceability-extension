[tox]
envlist =
    clean,
    check,
    {py27,py35},
    {sphinx1.6,sphinx-latest},

[testenv]
basepython =
    pypy: {env:TOXPYTHON:pypy}
    py27: {env:TOXPYTHON:python2.7}
    py34: {env:TOXPYTHON:python3.4}
    py35: {env:TOXPYTHON:python3.5}
    py36: {env:TOXPYTHON:python3.6}
    py37: {env:TOXPYTHON:python3.7}
    {clean,check,report,coveralls,codecov}: python3
    {sphinx1.6,sphinx1.7,sphinx1.8,sphinx-latest}: python3
setenv =
    PYTHONPATH={toxinidir}/tests
    PYTHONUNBUFFERED=yes
passenv =
    *
usedevelop = false
deps=
	mock
    pytest
    pytest-cov
    coverage
    reportlab
    natsort
    sphinx-testing >= 0.5.2
    sphinx_selective_exclude
    sphinx_rtd_theme
commands=
    {posargs:py.test --cov=mlx.traceable_base_class --cov=mlx.traceable_item --cov=mlx.traceable_collection --cov=mlx.traceable_attribute --cov=mlx.traceability_exception --cov-report=term-missing -vv tests/}

[testenv:check]
deps =
    docutils
    check-manifest
    flake8
    readme-renderer
    pygments
skip_install = true
commands =
    python setup.py check --strict --metadata --restructuredtext
    check-manifest {toxinidir} -u
    flake8 mlx tests setup.py

[testenv:sphinx1.6]
deps=
    {[testenv]deps}
    sphinx <= 1.6.9999
    sphinxcontrib-plantuml
    mlx.warnings
whitelist_externals =
    bash
    make
    tee
    mlx-warnings
commands=
    bash -c 'make -C doc html 2>&1 | tee .tox/doc_html.log'
<<<<<<< HEAD
    mlx-warnings --sphinx --maxwarnings 15 --minwarnings 15 .tox/doc_html.log
    bash -c 'make -C doc latexpdf 2>&1 | tee .tox/doc_pdf.log'
    mlx-warnings --sphinx --maxwarnings 15 --minwarnings 15 .tox/doc_pdf.log
=======
    mlx-warnings --sphinx --maxwarnings 14 --minwarnings 14 .tox/doc_html.log
    bash -c 'make -C doc latexpdf 2>&1 | tee .tox/doc_pdf.log'
    mlx-warnings --sphinx --maxwarnings 14 --minwarnings 14 .tox/doc_pdf.log
>>>>>>> 412edfb1

[testenv:sphinx1.7]
deps=
    {[testenv]deps}
    sphinx <= 1.7.9999
    sphinxcontrib-plantuml
    mlx.warnings
whitelist_externals =
    bash
    make
    tee
    mlx-warnings
commands=
    bash -c 'make -C doc html 2>&1 | tee .tox/doc_html.log'
<<<<<<< HEAD
    mlx-warnings --sphinx --maxwarnings 15 --minwarnings 15 .tox/doc_html.log
    bash -c 'make -C doc latexpdf 2>&1 | tee .tox/doc_pdf.log'
    mlx-warnings --sphinx --maxwarnings 15 --minwarnings 15 .tox/doc_pdf.log
=======
    mlx-warnings --sphinx --maxwarnings 14 --minwarnings 14 .tox/doc_html.log
    bash -c 'make -C doc latexpdf 2>&1 | tee .tox/doc_pdf.log'
    mlx-warnings --sphinx --maxwarnings 14 --minwarnings 14 .tox/doc_pdf.log
>>>>>>> 412edfb1

[testenv:sphinx1.8]
deps=
    {[testenv]deps}
    sphinx <= 1.8.9999
    sphinxcontrib-plantuml
    mlx.warnings
whitelist_externals =
    bash
    make
    tee
    mlx-warnings
commands=
    bash -c 'make -C doc html 2>&1 | tee .tox/doc_html.log'
<<<<<<< HEAD
    mlx-warnings --sphinx --maxwarnings 15 --minwarnings 15 .tox/doc_html.log
    bash -c 'make -C doc latexpdf 2>&1 | tee .tox/doc_pdf.log'
    mlx-warnings --sphinx --maxwarnings 15 --minwarnings 15 .tox/doc_pdf.log
=======
    mlx-warnings --sphinx --maxwarnings 14 --minwarnings 14 .tox/doc_html.log
    bash -c 'make -C doc latexpdf 2>&1 | tee .tox/doc_pdf.log'
    mlx-warnings --sphinx --maxwarnings 14 --minwarnings 14 .tox/doc_pdf.log
>>>>>>> 412edfb1

[testenv:sphinx-latest]
deps=
    {[testenv]deps}
    sphinx
    sphinxcontrib-plantuml
    mlx.warnings
whitelist_externals =
    bash
    make
    tee
    mlx-warnings
commands=
    bash -c 'make -C doc html 2>&1 | tee .tox/doc_html.log'
<<<<<<< HEAD
    mlx-warnings --sphinx --maxwarnings 15 --minwarnings 15 .tox/doc_html.log
    bash -c 'make -C doc latexpdf 2>&1 | tee .tox/doc_pdf.log'
    mlx-warnings --sphinx --maxwarnings 15 --minwarnings 15 .tox/doc_pdf.log
=======
    mlx-warnings --sphinx --maxwarnings 14 --minwarnings 14 .tox/doc_html.log
    bash -c 'make -C doc latexpdf 2>&1 | tee .tox/doc_pdf.log'
    mlx-warnings --sphinx --maxwarnings 14 --minwarnings 14 .tox/doc_pdf.log
>>>>>>> 412edfb1

[testenv:coveralls]
deps =
    coveralls
skip_install = true
commands =
    coveralls []

[testenv:codecov]
deps =
    codecov
skip_install = true
commands =
    coverage xml --ignore-errors
    codecov []


[testenv:report]
deps = coverage
skip_install = true
commands =
    coverage combine --append
    coverage report
    coverage html

[testenv:clean]
commands = coverage erase
skip_install = true
deps = coverage

<|MERGE_RESOLUTION|>--- conflicted
+++ resolved
@@ -60,15 +60,9 @@
     mlx-warnings
 commands=
     bash -c 'make -C doc html 2>&1 | tee .tox/doc_html.log'
-<<<<<<< HEAD
     mlx-warnings --sphinx --maxwarnings 15 --minwarnings 15 .tox/doc_html.log
     bash -c 'make -C doc latexpdf 2>&1 | tee .tox/doc_pdf.log'
     mlx-warnings --sphinx --maxwarnings 15 --minwarnings 15 .tox/doc_pdf.log
-=======
-    mlx-warnings --sphinx --maxwarnings 14 --minwarnings 14 .tox/doc_html.log
-    bash -c 'make -C doc latexpdf 2>&1 | tee .tox/doc_pdf.log'
-    mlx-warnings --sphinx --maxwarnings 14 --minwarnings 14 .tox/doc_pdf.log
->>>>>>> 412edfb1
 
 [testenv:sphinx1.7]
 deps=
@@ -83,15 +77,9 @@
     mlx-warnings
 commands=
     bash -c 'make -C doc html 2>&1 | tee .tox/doc_html.log'
-<<<<<<< HEAD
     mlx-warnings --sphinx --maxwarnings 15 --minwarnings 15 .tox/doc_html.log
     bash -c 'make -C doc latexpdf 2>&1 | tee .tox/doc_pdf.log'
     mlx-warnings --sphinx --maxwarnings 15 --minwarnings 15 .tox/doc_pdf.log
-=======
-    mlx-warnings --sphinx --maxwarnings 14 --minwarnings 14 .tox/doc_html.log
-    bash -c 'make -C doc latexpdf 2>&1 | tee .tox/doc_pdf.log'
-    mlx-warnings --sphinx --maxwarnings 14 --minwarnings 14 .tox/doc_pdf.log
->>>>>>> 412edfb1
 
 [testenv:sphinx1.8]
 deps=
@@ -106,15 +94,9 @@
     mlx-warnings
 commands=
     bash -c 'make -C doc html 2>&1 | tee .tox/doc_html.log'
-<<<<<<< HEAD
     mlx-warnings --sphinx --maxwarnings 15 --minwarnings 15 .tox/doc_html.log
     bash -c 'make -C doc latexpdf 2>&1 | tee .tox/doc_pdf.log'
     mlx-warnings --sphinx --maxwarnings 15 --minwarnings 15 .tox/doc_pdf.log
-=======
-    mlx-warnings --sphinx --maxwarnings 14 --minwarnings 14 .tox/doc_html.log
-    bash -c 'make -C doc latexpdf 2>&1 | tee .tox/doc_pdf.log'
-    mlx-warnings --sphinx --maxwarnings 14 --minwarnings 14 .tox/doc_pdf.log
->>>>>>> 412edfb1
 
 [testenv:sphinx-latest]
 deps=
@@ -129,15 +111,9 @@
     mlx-warnings
 commands=
     bash -c 'make -C doc html 2>&1 | tee .tox/doc_html.log'
-<<<<<<< HEAD
     mlx-warnings --sphinx --maxwarnings 15 --minwarnings 15 .tox/doc_html.log
     bash -c 'make -C doc latexpdf 2>&1 | tee .tox/doc_pdf.log'
     mlx-warnings --sphinx --maxwarnings 15 --minwarnings 15 .tox/doc_pdf.log
-=======
-    mlx-warnings --sphinx --maxwarnings 14 --minwarnings 14 .tox/doc_html.log
-    bash -c 'make -C doc latexpdf 2>&1 | tee .tox/doc_pdf.log'
-    mlx-warnings --sphinx --maxwarnings 14 --minwarnings 14 .tox/doc_pdf.log
->>>>>>> 412edfb1
 
 [testenv:coveralls]
 deps =
