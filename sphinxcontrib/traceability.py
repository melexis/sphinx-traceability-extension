# -*- coding: utf-8 -*-

from __future__ import print_function
from docutils import nodes
from sphinx.util.compat import Directive
from docutils.parsers.rst import directives
from sphinx.roles import XRefRole
from sphinx.util.nodes import make_refnode
from sphinx.environment import NoUri
import re

# -----------------------------------------------------------------------------
# Declare new node types (based on others): item, item_list, item_matrix


class item(nodes.General, nodes.Element):
    pass


class item_list(nodes.General, nodes.Element):
    pass


class item_matrix(nodes.General, nodes.Element):
    pass


# -----------------------------------------------------------------------------
# Pending item cross reference node


class pending_item_xref(nodes.Inline, nodes.Element):
    """
    Node for item cross-references that cannot be resolved without
    complete information about all documents.

    """
    pass


# -----------------------------------------------------------------------------
# Directives


class ItemDirective(Directive):
    """
    Directive to declare items and their traceability relationships.

    Syntax::

      .. item:: item_id [item_caption]
         :<<relationship>>:  other_item_id ...
         ...

         [item_content]

    When run, for each item, two nodes will be returned:

    * A target node
    * An admonition node

    Also ``traceability_all_items`` storage is filled with item information

    """
    # Required argument: id
    required_arguments = 1
    # Optional argument: caption (whitespace allowed)
    optional_arguments = 1
    final_argument_whitespace = True
    # Options: the typical ones plus every relationship (and reverse)
    # defined in env.config.traceability_relationships
    option_spec = {'class': directives.class_option}
    # Content allowed
    has_content = True

    def run(self):
        env = self.state.document.settings.env
        caption = ''
        messages = []

        targetid = self.arguments[0]
        targetnode = nodes.target('', '', ids=[targetid])

        # Item caption is the text following the mandatory id argument
        if len(self.arguments) > 1:
            caption = self.arguments[1]
<<<<<<< HEAD
            
        ad = make_admonition(item, self.name, [targetid], self.options,
                             self.content, self.lineno, self.content_offset,
                             self.block_text, self.state, self.state_machine)
=======

        # Insert item id, caption and content as a tem/definition rst element.
        # Caption, if exists, will be the first, highlighted, definition line.
        template = [targetid]
        if caption:
            template.extend(['  *' + caption + '*', ''])
        for line in self.content:
            template.append('  ' + line)
        self.state_machine.insert_input(
            template, self.state_machine.document.attributes['source'])
>>>>>>> 786a8e6d

        if not hasattr(env, 'traceability_all_items'):
            env.traceability_all_items = {}

        if targetid not in env.traceability_all_items:
            env.traceability_all_items[targetid] = {
                'docname': env.docname,
                'lineno': self.lineno,
                'target': targetnode,
                'caption': caption,
            }
            # Add relationships to item. All relationship data is a string of
<<<<<<< HEAD
            # item ids separated by space. It is splitted in  a list of item ids
            for rel in list(env.relationships.keys()):
                if rel in self.options:
                    env.traceability_all_items[targetid][rel] = \
                    self.options[rel].split()
=======
            # item ids separated by space. It is splitted in a list of item ids
            for rel in list(env.relationships.keys()):
                if rel in self.options:
                    env.traceability_all_items[targetid][rel] = \
                        self.options[rel].split()
>>>>>>> 786a8e6d
                else:
                    env.traceability_all_items[targetid][rel] = []

        else:
            messages = [self.state.document.reporter.error(
                'Traceability: duplicated item %s' % targetid,
                line=self.lineno)]

        return [targetnode] + messages


class ItemListDirective(Directive):
    """
    Directive to generate a list of items.

    Syntax::

      .. item-list:: title
         :filter: regexp

    """
    # Optional argument: title (whitespace allowed)
    optional_arguments = 1
    final_argument_whitespace = True
    # Options
    option_spec = {'class': directives.class_option,
                   'filter': directives.unchanged}
    # Content disallowed
    has_content = False

    def run(self):
        item_list_node = item_list('')

        # Process title (optional argument)
        if len(self.arguments) > 0:
            item_list_node['title'] = self.arguments[0]

        # Process ``filter`` option
        if 'filter' in self.options:
            item_list_node['filter'] = self.options['filter']
        else:
            item_list_node['filter'] = ''

        return [item_list_node]


class ItemMatrixDirective(Directive):
    """
    Directive to generate a matrix of item cross-references, based on ``trace``
    relationships.

    Syntax::

      .. item-matrix:: title
         :target: regexp
         :source: regexp
         :type: <<stereotype>> ...

    """
    # Optional argument: title (whitespace allowed)
    optional_arguments = 1
    final_argument_whitespace = True
    # Options
    option_spec = {'class': directives.class_option,
                   'target': directives.unchanged,
                   'source': directives.unchanged,
                   'type': directives.unchanged}
    # Content disallowed
    has_content = False

    def run(self):
        item_matrix_node = item_matrix('')

        # Process title (optional argument)
        if len(self.arguments) > 0:
            item_matrix_node['title'] = self.arguments[0]

        # Process ``target`` & ``source`` options
        for option in ('target', 'source'):
            if option in self.options:
                item_matrix_node[option] = self.options[option]
            else:
                item_matrix_node[option] = ''

        # Process ``type`` option, given as a string with relationship types
        # separated by space. It is converted to a list.
        if 'type' in self.options:
            item_matrix_node['type'] = self.options['type'].split()
        else:
            item_matrix_node['type'] = []

        return [item_matrix_node]


# -----------------------------------------------------------------------------
# Event handlers

def purge_items(app, env, docname):
    """
    Clean, if existing, ``item`` entries in ``traceability_all_items``
    environment variable, for all the source docs being purged.

    This function should be triggered upon ``env-purge-doc`` event.

    """
    if not hasattr(env, 'traceability_all_items'):
        return
    keys = list(env.traceability_all_items.keys())
    for key in keys:
        if env.traceability_all_items[key]['docname'] == docname:
            del env.traceability_all_items[key]


def process_item_nodes(app, doctree, fromdocname):
    """
    This function should be triggered upon ``doctree-resolved event``

    Replace all item_list nodes with a list of the collected items.
    Augment each item with a backlink to the original location.

    """
    env = app.builder.env

    all_items = sorted(env.traceability_all_items, key=naturalsortkey)

    # Item matrix:
    # Create table with related items, printing their target references.
    # Only source and target items matching respective regexp shall be included
    for node in doctree.traverse(item_matrix):
        table = nodes.table()
        tgroup = nodes.tgroup()
        left_colspec = nodes.colspec(colwidth=5)
        right_colspec = nodes.colspec(colwidth=5)
        tgroup += [left_colspec, right_colspec]
<<<<<<< HEAD
        tgroup += nodes.thead('',
                      nodes.row('',
                          nodes.entry('',
                              nodes.paragraph('','Source')),
                          nodes.entry('',
                              nodes.paragraph('','Target'))))
        tbody = nodes.tbody()
        tgroup += tbody
        table += tgroup
 
=======
        tgroup += nodes.thead('', nodes.row(
            '',
            nodes.entry('', nodes.paragraph('', 'Source')),
            nodes.entry('', nodes.paragraph('', 'Target'))))
        tbody = nodes.tbody()
        tgroup += tbody
        table += tgroup

>>>>>>> 786a8e6d
        for source_item in all_items:
            if re.match(node['source'], source_item):
                row = nodes.row()
                left = nodes.entry()
<<<<<<< HEAD
                left += make_item_ref(app, env, fromdocname, 
                                     env.traceability_all_items[source_item])
                
                right = nodes.entry()
                for target_item in all_items:
                    if re.match(node['target'], target_item) and \
                    are_related(env, source_item, target_item, node['type']):
                        right += make_item_ref(app, env, fromdocname, 
                                     env.traceability_all_items[target_item])
=======
                left += make_item_ref(app, env, fromdocname,
                                      env.traceability_all_items[source_item])
                right = nodes.entry()
                for target_item in all_items:
                    if (re.match(node['target'], target_item) and
                            are_related(
                                env, source_item, target_item, node['type'])):
                        right += make_item_ref(
                            app, env, fromdocname,
                            env.traceability_all_items[target_item])
>>>>>>> 786a8e6d
                row += left
                row += right
                tbody += row

        node.replace_self(table)

    # Item list:
    # Create list with target references. Only items matching list regexp
    # shall be included
    for node in doctree.traverse(item_list):
        content = nodes.bullet_list()
        for item in all_items:
            if re.match(node['filter'], item):
                bullet_list_item = nodes.list_item()
                paragraph = nodes.paragraph()
                paragraph.append(
                    make_item_ref(app, env, fromdocname,
                                  env.traceability_all_items[item]))
                bullet_list_item.append(paragraph)
                content.append(bullet_list_item)

        node.replace_self(content)

    # Resolve item cross references (from ``item`` role)
    for node in doctree.traverse(pending_item_xref):
        # Create a dummy reference to be used if target reference fails
        new_node = make_refnode(app.builder,
                                fromdocname,
                                fromdocname,
                                'ITEM_NOT_FOUND',
                                node[0].deepcopy(),
                                node['reftarget'] + '??')
        # If target exists, try to create the reference
        if node['reftarget'] in env.traceability_all_items:
            item_info = env.traceability_all_items[node['reftarget']]
            try:
                new_node = make_refnode(app.builder,
                                        fromdocname,
                                        item_info['docname'],
                                        item_info['target']['refid'],
                                        node[0].deepcopy(),
                                        node['reftarget'])
            except NoUri:
                # ignore if no URI can be determined, e.g. for LaTeX output :(
                pass

        else:
            env.warn_node(
                'Traceability: item %s not found' % node['reftarget'], node)

        node.replace_self(new_node)


def update_available_item_relationships(app):
    """
    Update directive option_spec with custom relationships defined in
    configuration file ``traceability_relationships`` variable.  Both
    keys (relationships) and values (reverse relationships) are added.

    This handler should be called upon builder initialization, before
    processing any directive.

    Function also sets an environment variable ``relationships`` with the full
    list of relationships (with reverse relationships also as keys)

    """
    env = app.builder.env
    env.relationships = {}
<<<<<<< HEAD
    
    for rel in list(app.config.traceability_relationships.keys()):
        env.relationships[rel] = app.config.traceability_relationships[rel]
        env.relationships[app.config.traceability_relationships[rel]] = rel

    print('Available traceability relationships:')
    
    for rel in sorted(list(env.relationships.keys())):
        ItemDirective.option_spec[rel] = directives.unchanged
        print(rel)
        
=======

    for rel in list(app.config.traceability_relationships.keys()):
        env.relationships[rel] = app.config.traceability_relationships[rel]
        env.relationships[app.config.traceability_relationships[rel]] = rel

    print('Available traceability relationships:')

    for rel in sorted(list(env.relationships.keys())):
        ItemDirective.option_spec[rel] = directives.unchanged
        print(rel)


>>>>>>> 786a8e6d
# -----------------------------------------------------------------------------
# Utility functions

def make_item_ref(app, env, fromdocname, item_info):
    """
    Creates a reference node for an item, embedded in a
<<<<<<< HEAD
    paragraph. Reference text adds also a caption if it exists,
    between parenthesis.
=======
    paragraph. Reference text adds also a caption if it exists.
>>>>>>> 786a8e6d

    """
    id = item_info['target']['refid']

    if item_info['caption'] != '':
        caption = ', ' + item_info['caption']
    else:
        caption = ''

    para = nodes.paragraph()
    newnode = nodes.reference('', '')
    innernode = nodes.emphasis(id + caption, id + caption)
    newnode['refdocname'] = item_info['docname']
    try:
        newnode['refuri'] = app.builder.get_relative_uri(fromdocname,
                                                         item_info['docname'])
        newnode['refuri'] += '#' + id
    except NoUri:
        # ignore if no URI can be determined, e.g. for LaTeX output :(
        pass
    newnode.append(innernode)
    para += newnode

    return para


def naturalsortkey(s):
    """Natural sort order"""
    return [int(part) if part.isdigit() else part
            for part in re.split('([0-9]+)', s)]


def are_related(env, source, target, relationships):
    """
    Returns ``True`` if ``source`` and ``target`` items are related
    according a list, ``relationships``, of relationship types.
    ``False`` is returned otherwise

    If the list of relationship types is empty, all available relationship
    types are to be considered.

    """
    if not relationships:
        relationships = list(env.relationships.keys())

    for rel in relationships:
<<<<<<< HEAD
        if \
        target in env.traceability_all_items[source][rel] or \
        source in env.traceability_all_items[target][env.relationships[rel]]:
=======
        if (target in env.traceability_all_items[source][rel] or
            source in
                env.traceability_all_items[target][env.relationships[rel]]):
>>>>>>> 786a8e6d
            return True

    return False


# -----------------------------------------------------------------------------
# Extension setup

def setup(app):

    # Create default relationships dictionary. Can be customized in conf.py
    app.add_config_value('traceability_relationships',
                         {'fulfills': 'fulfilled_by',
                          'depends_on': 'impacts_on',
                          'implements': 'implemented_by',
                          'realizes': 'realized_by',
                          'validates': 'validated_by',
                          'trace': 'backtrace'},
                         'env')

    app.add_node(item_matrix)
    app.add_node(item_list)
    app.add_node(item)

    app.add_directive('item', ItemDirective)
    app.add_directive('item-list', ItemListDirective)
    app.add_directive('item-matrix', ItemMatrixDirective)

    app.connect('doctree-resolved', process_item_nodes)
    app.connect('env-purge-doc', purge_items)
    app.connect('builder-inited', update_available_item_relationships)

    app.add_role('item', XRefRole(nodeclass=pending_item_xref,
                                  innernodeclass=nodes.emphasis,
                                  warn_dangling=True))<|MERGE_RESOLUTION|>--- conflicted
+++ resolved
@@ -84,12 +84,6 @@
         # Item caption is the text following the mandatory id argument
         if len(self.arguments) > 1:
             caption = self.arguments[1]
-<<<<<<< HEAD
-            
-        ad = make_admonition(item, self.name, [targetid], self.options,
-                             self.content, self.lineno, self.content_offset,
-                             self.block_text, self.state, self.state_machine)
-=======
 
         # Insert item id, caption and content as a tem/definition rst element.
         # Caption, if exists, will be the first, highlighted, definition line.
@@ -100,7 +94,6 @@
             template.append('  ' + line)
         self.state_machine.insert_input(
             template, self.state_machine.document.attributes['source'])
->>>>>>> 786a8e6d
 
         if not hasattr(env, 'traceability_all_items'):
             env.traceability_all_items = {}
@@ -113,19 +106,11 @@
                 'caption': caption,
             }
             # Add relationships to item. All relationship data is a string of
-<<<<<<< HEAD
-            # item ids separated by space. It is splitted in  a list of item ids
-            for rel in list(env.relationships.keys()):
-                if rel in self.options:
-                    env.traceability_all_items[targetid][rel] = \
-                    self.options[rel].split()
-=======
             # item ids separated by space. It is splitted in a list of item ids
             for rel in list(env.relationships.keys()):
                 if rel in self.options:
                     env.traceability_all_items[targetid][rel] = \
                         self.options[rel].split()
->>>>>>> 786a8e6d
                 else:
                     env.traceability_all_items[targetid][rel] = []
 
@@ -260,18 +245,6 @@
         left_colspec = nodes.colspec(colwidth=5)
         right_colspec = nodes.colspec(colwidth=5)
         tgroup += [left_colspec, right_colspec]
-<<<<<<< HEAD
-        tgroup += nodes.thead('',
-                      nodes.row('',
-                          nodes.entry('',
-                              nodes.paragraph('','Source')),
-                          nodes.entry('',
-                              nodes.paragraph('','Target'))))
-        tbody = nodes.tbody()
-        tgroup += tbody
-        table += tgroup
- 
-=======
         tgroup += nodes.thead('', nodes.row(
             '',
             nodes.entry('', nodes.paragraph('', 'Source')),
@@ -280,22 +253,10 @@
         tgroup += tbody
         table += tgroup
 
->>>>>>> 786a8e6d
         for source_item in all_items:
             if re.match(node['source'], source_item):
                 row = nodes.row()
                 left = nodes.entry()
-<<<<<<< HEAD
-                left += make_item_ref(app, env, fromdocname, 
-                                     env.traceability_all_items[source_item])
-                
-                right = nodes.entry()
-                for target_item in all_items:
-                    if re.match(node['target'], target_item) and \
-                    are_related(env, source_item, target_item, node['type']):
-                        right += make_item_ref(app, env, fromdocname, 
-                                     env.traceability_all_items[target_item])
-=======
                 left += make_item_ref(app, env, fromdocname,
                                       env.traceability_all_items[source_item])
                 right = nodes.entry()
@@ -306,7 +267,6 @@
                         right += make_item_ref(
                             app, env, fromdocname,
                             env.traceability_all_items[target_item])
->>>>>>> 786a8e6d
                 row += left
                 row += right
                 tbody += row
@@ -375,44 +335,25 @@
     """
     env = app.builder.env
     env.relationships = {}
-<<<<<<< HEAD
-    
+
     for rel in list(app.config.traceability_relationships.keys()):
         env.relationships[rel] = app.config.traceability_relationships[rel]
         env.relationships[app.config.traceability_relationships[rel]] = rel
 
     print('Available traceability relationships:')
-    
+
     for rel in sorted(list(env.relationships.keys())):
         ItemDirective.option_spec[rel] = directives.unchanged
         print(rel)
-        
-=======
-
-    for rel in list(app.config.traceability_relationships.keys()):
-        env.relationships[rel] = app.config.traceability_relationships[rel]
-        env.relationships[app.config.traceability_relationships[rel]] = rel
-
-    print('Available traceability relationships:')
-
-    for rel in sorted(list(env.relationships.keys())):
-        ItemDirective.option_spec[rel] = directives.unchanged
-        print(rel)
-
-
->>>>>>> 786a8e6d
+
+
 # -----------------------------------------------------------------------------
 # Utility functions
 
 def make_item_ref(app, env, fromdocname, item_info):
     """
     Creates a reference node for an item, embedded in a
-<<<<<<< HEAD
-    paragraph. Reference text adds also a caption if it exists,
-    between parenthesis.
-=======
     paragraph. Reference text adds also a caption if it exists.
->>>>>>> 786a8e6d
 
     """
     id = item_info['target']['refid']
@@ -459,15 +400,9 @@
         relationships = list(env.relationships.keys())
 
     for rel in relationships:
-<<<<<<< HEAD
-        if \
-        target in env.traceability_all_items[source][rel] or \
-        source in env.traceability_all_items[target][env.relationships[rel]]:
-=======
         if (target in env.traceability_all_items[source][rel] or
             source in
                 env.traceability_all_items[target][env.relationships[rel]]):
->>>>>>> 786a8e6d
             return True
 
     return False
